--- conflicted
+++ resolved
@@ -6,10 +6,7 @@
 from datetime import datetime, timedelta
 from concurrent.futures import Future, ThreadPoolExecutor
 from typing import Any, Dict, Optional, Tuple, List
-<<<<<<< HEAD
 from dataclasses import dataclass
-=======
->>>>>>> 45096aff
 
 import json
 import os
@@ -86,7 +83,6 @@
 _executor = ThreadPoolExecutor(max_workers=4)
 
 # ----------------------------------------------------------------------
-<<<<<<< HEAD
 # Debounce registry (T35e): bounded backoff per (league, team) and per league
 # ----------------------------------------------------------------------
 @dataclass
@@ -122,18 +118,11 @@
     _DEBOUNCE[key] = st
 
 # ----------------------------------------------------------------------
-=======
->>>>>>> 45096aff
 # Debounce state (T35d): per (league, team) cooldown + single stacktrace window
 # ----------------------------------------------------------------------
 _refresh_attempt_lock = threading.Lock()
 _last_refresh_attempt: Dict[Tuple[str, str], float] = {}
-<<<<<<< HEAD
 REFRESH_COOLDOWN_S = 120
-
-=======
-REFRESH_COOLDOWN_S = 120  # 2 minutes
->>>>>>> 45096aff
 
 def _clear_refresh_attempt(league_code: str, canonical_team: str) -> None:
     with _refresh_attempt_lock:
@@ -142,11 +131,7 @@
 _stacktrace_guard_lock = threading.Lock()
 _last_stacktrace_log: Dict[Tuple[str, str], float] = {}
 
-<<<<<<< HEAD
-# Background refresh guard
-=======
 # Background refresh guard (single-flight per (league, season) for league tables)
->>>>>>> 45096aff
 _background_refreshes = set()
 
 # Adaptive timeout controller for FBref calls
@@ -451,10 +436,7 @@
     key = (league_code, season)
     with _LEAGUE_MEM_CACHE_LOCK:
         _LEAGUE_MEM_CACHE[key] = (time.time(), data)
-<<<<<<< HEAD
-=======
     # Clear any per-league debounce/stacktrace guards when we successfully refreshed
->>>>>>> 45096aff
     with _refresh_attempt_lock:
         stale_keys = [k for k in _last_refresh_attempt if k[0] == league_code]
         for entry in stale_keys:
@@ -463,7 +445,6 @@
         stale_logs = [k for k in _last_stacktrace_log if k[0] == league_code]
         for entry in stale_logs:
             _last_stacktrace_log.pop(entry, None)
-<<<<<<< HEAD
     # Also reset adaptive debounce window for this league
     try:
         deb_key = (league_code, None)
@@ -471,8 +452,6 @@
             _DEBOUNCE.pop(deb_key, None)
     except Exception:
         pass
-=======
->>>>>>> 45096aff
 
 
 def _is_stale(age_seconds: Optional[float]) -> bool:
@@ -488,15 +467,12 @@
 
 
 def _refresh_league_async(league_code: str, season: int) -> None:
-<<<<<<< HEAD
     # T35e: per-league backoff window (60s → 10m)
     deb_key = (league_code, None)
     if _should_debounce(deb_key, floor=60.0, ceil=600.0):
         logger.info("⏳ league-refresh debounced for %s", league_code)
         return
 
-=======
->>>>>>> 45096aff
     refresh_key = (league_code, season)
     if refresh_key in _background_refreshes:
         return
@@ -506,14 +482,10 @@
     def _task():
         try:
             _fetch_and_cache_league_stats_now(league_code, season)
-<<<<<<< HEAD
             _mark_attempt(deb_key, ok=True, floor=60.0, ceil=600.0)
             logger.info("✅ league-refresh ok for %s", league_code)
         except Exception as exc:  # best-effort
             _mark_attempt(deb_key, ok=False, floor=60.0, ceil=600.0)
-=======
-        except Exception as exc:  # best-effort
->>>>>>> 45096aff
             logger.warning(
                 "xg_data_fetcher: background refresh failed for %s (%s): %s",
                 league_code,
@@ -529,7 +501,6 @@
 def _refresh_logs_async(
     league_code: str, canonical_team: str, season: Optional[int] = None
 ) -> None:
-<<<<<<< HEAD
     # T35d fixed cooldown (120s) — keep as a first guard
     now = time.monotonic()
     key_cool = (league_code, canonical_team)
@@ -556,17 +527,6 @@
             logger.warning("⚠️ logs-refresh failed for %s/%s: %s", league_code, canonical_team, exc)
 
     _executor.submit(_logs_task)
-=======
-    # Debounce per (league, team)
-    now = time.monotonic()
-    key = (league_code, canonical_team)
-    with _refresh_attempt_lock:
-        last = _last_refresh_attempt.get(key, 0.0)
-        if now - last < REFRESH_COOLDOWN_S:
-            return
-        _last_refresh_attempt[key] = now
-    _executor.submit(_ensure_team_logs_fresh, league_code, canonical_team, season)
->>>>>>> 45096aff
 
 def get_cache_key(league_code, season):
     """Generate cache key for xG data"""
@@ -736,7 +696,8 @@
     total_xg = sum(s['xg_for'] for s in seasons_data)
     total_xga = sum(s['xga'] for s in seasons_data)
     total_games = sum(s['games'] for s in seasons_data)
-    seasons_count = len(seasons_data)
+    seasons_count = len(s
+easons_data)
 
     career_stats = {
         'team': team_name,
@@ -1248,13 +1209,7 @@
         _clear_refresh_attempt(league_code, canonical_team)
     except Exception as exc:
         if _should_log_stacktrace_once(league_code, canonical_team):
-<<<<<<< HEAD
-            logger.exception(
-                "Error fetching match logs for %s/%s", league_code, canonical_team
-            )
-=======
             logger.exception("Error fetching match logs for %s/%s", league_code, canonical_team)
->>>>>>> 45096aff
         else:
             logger.warning(
                 "Match logs retry scheduled (cooldown %ss) for %s/%s: %s",
@@ -1546,21 +1501,14 @@
         away_matches or [],
     )
 
-<<<<<<< HEAD
-=======
     # Non-blocking background warmers (debounced)
->>>>>>> 45096aff
     _refresh_logs_async(effective_league, canonical_home, resolved_season)
     _refresh_logs_async(effective_league, canonical_away, resolved_season)
 
     if not home_matches or not away_matches:
         payload.setdefault(
             'note',
-<<<<<<< HEAD
             'Using cached season xG; rolling form is warming…'
-=======
-            'Using cached season xG; detailed logs are warming.'
->>>>>>> 45096aff
         )
 
     return payload
