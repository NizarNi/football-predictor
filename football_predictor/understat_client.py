--- conflicted
+++ resolved
@@ -1,30 +1,16 @@
-<<<<<<< HEAD
-"""Client for fetching league data from the Understat API."""
+# football_predictor/understat_client.py
+"""Client for fetching league data from the Understat API (with unified retry/backoff)."""
 from __future__ import annotations
 
 import statistics
 import threading
 from datetime import datetime, timedelta
 from typing import Any, Dict, Iterable, List, Optional, Tuple
-=======
-import asyncio
-from typing import Any, Dict, List, Optional, Tuple
-from datetime import datetime, timedelta
-import threading
-import statistics
-from urllib.parse import urlsplit, urlunsplit
->>>>>>> 94b24320
 
 import requests
 
 from .app_utils import AdaptiveTimeoutController
-<<<<<<< HEAD
 from .config import API_TIMEOUT_UNDERSTAT, UNDERSTAT_CACHE_DURATION_MINUTES, setup_logger
-from .errors import APIError
-from .net_retry import request_with_retries
-from .utils import get_current_season
-=======
-from .config import UNDERSTAT_CACHE_DURATION_MINUTES, API_TIMEOUT_UNDERSTAT, setup_logger
 from .errors import APIError
 from .net_retry import request_with_retries
 from .utils import get_current_season
@@ -37,10 +23,10 @@
             pass
 
     aiohttp = _AiohttpStub()  # type: ignore
->>>>>>> 94b24320
+
 
 # Map league codes to Understat league names
-LEAGUE_MAP = {
+LEAGUE_MAP: Dict[str, str] = {
     "PL": "epl",
     "PD": "la_liga",
     "BL1": "bundesliga",
@@ -56,79 +42,25 @@
 logger = setup_logger(__name__)
 adaptive_timeout = AdaptiveTimeoutController(base_timeout=API_TIMEOUT_UNDERSTAT, max_timeout=30)
 
-<<<<<<< HEAD
 _RETRY_STATUS_FORCELIST: Tuple[int, ...] = (429, 500, 502, 503, 504)
 _RETRY_ATTEMPTS = 3
 _RETRY_BACKOFF_FACTOR = 0.6
+
 _UNDERSTAT_API_BASE = "https://understat.com/api"
 
 
-def _build_understat_url(kind: str, league: str, season: int) -> str:
-    if kind == "teams":
-        return f"{_UNDERSTAT_API_BASE}/teams?league={league}&season={season}"
-    if kind == "fixtures":
-        return f"{_UNDERSTAT_API_BASE}/fixtures?league={league}&season={season}"
-    raise ValueError(f"Unknown Understat endpoint kind: {kind}")
-
-
-def _extract_list(payload: Any, candidates: Iterable[str]) -> List[Dict[str, Any]]:
-    if isinstance(payload, list):
-        return [item for item in payload if isinstance(item, dict)]
-
-    if not isinstance(payload, dict):
-        return []
-
-    for key in candidates:
-        value = payload.get(key)
-        if isinstance(value, list):
-            return [item for item in value if isinstance(item, dict)]
-
-    response = payload.get("response")
-    if isinstance(response, dict):
-        for key in candidates:
-            value = response.get(key)
-            if isinstance(value, list):
-                return [item for item in value if isinstance(item, dict)]
-    elif isinstance(response, list):
-        return [item for item in response if isinstance(item, dict)]
-
-    data = payload.get("data") if isinstance(payload, dict) else None
-    if isinstance(data, list):
-        return [item for item in data if isinstance(item, dict)]
-
-    return []
-
-
-def _request_understat_json(target_url: str, context: str) -> Dict[str, Any]:
-    try:
-=======
-_RETRY_STATUS_FORCELIST = (429, 500, 502, 503, 504)
-_RETRY_ATTEMPTS = 3
-_RETRY_BACKOFF_FACTOR = 0.6
-
-_UNDERSTAT_API_BASE = "https://understat.com/api"
-
-
-def _scrub_url(url: Any) -> str:
-    if not url:
-        return ""
-    try:
-        parts = urlsplit(str(url))
-        return urlunsplit((parts.scheme, parts.netloc, parts.path, "", parts.fragment))
-    except Exception:
-        return str(url)
-
-
+# -------------------------
+# HTTP helpers (T7 surface)
+# -------------------------
 def _make_understat_request(
     path: str,
     *,
     params: Optional[Dict[str, Any]] = None,
     context: str,
 ) -> Dict[str, Any] | List[Any]:
+    """Perform a GET to Understat with unified retry/backoff + adaptive timeout."""
     target_url = f"{_UNDERSTAT_API_BASE}{path}"
-
     try:
->>>>>>> 94b24320
         resp = request_with_retries(
             method="GET",
             url=target_url,
@@ -138,126 +70,66 @@
             status_forcelist=_RETRY_STATUS_FORCELIST,
             logger=logger,
             context=context,
-<<<<<<< HEAD
-        )
-=======
             params=params,
         )
         resp.raise_for_status()
         adaptive_timeout.record_success()
->>>>>>> 94b24320
     except requests.Timeout as exc:
         adaptive_timeout.record_failure()
-        raise APIError(
-            "UnderstatAPI",
-            "TIMEOUT",
-            "The Understat API did not respond in time.",
-        ) from exc
-<<<<<<< HEAD
-    except requests.RequestException as exc:
-=======
-    except requests.HTTPError as exc:
->>>>>>> 94b24320
-        adaptive_timeout.record_failure()
-        status = getattr(getattr(exc, "response", None), "status_code", None)
-        if status == 429:
-            raise APIError(
-                "UnderstatAPI",
-                "429",
-                "The Understat API rate limited the request.",
-                "rate_limited",
-            ) from exc
-        raise APIError(
-            "UnderstatAPI",
-            "NETWORK_ERROR",
-            "A network error occurred.",
-            str(exc),
-        ) from exc
-<<<<<<< HEAD
-
-    try:
-        resp.raise_for_status()
+        raise APIError("UnderstatAPI", "TIMEOUT", "The Understat API did not respond in time.") from exc
     except requests.HTTPError as exc:
         adaptive_timeout.record_failure()
         status = getattr(getattr(exc, "response", None), "status_code", None)
         if status == 429:
-            raise APIError(
-                "UnderstatAPI",
-                "429",
-                "The Understat API rate limited the request.",
-                "rate_limited",
-            ) from exc
-=======
+            raise APIError("UnderstatAPI", "429", "The Understat API rate limited the request.", "rate_limited") from exc
+        raise APIError("UnderstatAPI", "NETWORK_ERROR", "A network error occurred.", str(exc)) from exc
     except requests.RequestException as exc:
         adaptive_timeout.record_failure()
->>>>>>> 94b24320
-        raise APIError(
-            "UnderstatAPI",
-            "NETWORK_ERROR",
-            "A network error occurred.",
-            str(exc),
-        ) from exc
+        raise APIError("UnderstatAPI", "NETWORK_ERROR", "A network error occurred.", str(exc)) from exc
 
     try:
-<<<<<<< HEAD
-        data = resp.json()
-    except ValueError as exc:
-        adaptive_timeout.record_failure()
-        logger.error("❌ Understat parse error: %s", exc)
-=======
         return resp.json()
     except ValueError as exc:
         adaptive_timeout.record_failure()
->>>>>>> 94b24320
-        raise APIError(
-            "UnderstatAPI",
-            "PARSE_ERROR",
-            "Failed to parse API response.",
-            str(exc),
-        ) from exc
-<<<<<<< HEAD
-
-    adaptive_timeout.record_success()
-    return data
-
-
-def _fetch_league_teams(league_code: str, understat_league: str, season: int) -> List[Dict[str, Any]]:
-    target_url = _build_understat_url("teams", understat_league, season)
-    payload = _request_understat_json(target_url, f"Understat teams for {league_code}")
-    teams = _extract_list(payload, ("teams", "data"))
-    if not teams:
-        logger.warning("⚠️ Understat: No teams payload for %s", league_code)
-    return teams
-
-
-def _fetch_league_results(league_code: str, understat_league: str, season: int) -> List[Dict[str, Any]]:
-    target_url = _build_understat_url("fixtures", understat_league, season)
-    payload = _request_understat_json(target_url, f"Understat fixtures for {league_code}")
-    results = _extract_list(payload, ("fixtures", "matches", "results"))
-    if not results:
-        logger.warning("⚠️ Understat: No fixtures payload for %s", league_code)
-    return results
-
-=======
->>>>>>> 94b24320
-
+        raise APIError("UnderstatAPI", "PARSE_ERROR", "Failed to parse API response.", str(exc)) from exc
+
+
+# -------------------------
+# Extraction helpers
+# -------------------------
+def _extract_dict_list(payload: Any, *, candidate_keys: Tuple[str, ...]) -> List[Dict[str, Any]]:
+    """Extract a list[dict] from payload, walking common nesting patterns."""
+    if isinstance(payload, list):
+        return [item for item in payload if isinstance(item, dict)]
+    if isinstance(payload, dict):
+        for key in candidate_keys:
+            if key in payload:
+                extracted = _extract_dict_list(payload[key], candidate_keys=candidate_keys)
+                if extracted:
+                    return extracted
+        # Some variants return a dict of dicts
+        if payload and all(isinstance(value, dict) for value in payload.values()):
+            return [value for value in payload.values() if isinstance(value, dict)]
+    return []
+
+
+# -------------------------
+# League table building
+# -------------------------
 def _calculate_percentile(value: float, all_values: List[float], lower_is_better: bool = False) -> float:
-    """Calculate percentile rank for a value (0-100, where 100 is best)"""
+    """Calculate percentile rank for a value (0-100, where 100 is best)."""
     if not all_values or value is None:
         return 0.0
-
     sorted_values = sorted(all_values, reverse=not lower_is_better)
     try:
         rank = sorted_values.index(value) + 1
     except ValueError:
         rank = len(sorted_values)
-
     percentile = (rank / len(all_values)) * 100
     return round(percentile, 1)
 
 
 def _get_attack_rating(xg_per_game: float) -> str:
-    """Get attack strength rating based on xG per game"""
     if xg_per_game >= 2.0:
         return "Elite"
     if xg_per_game >= 1.5:
@@ -270,7 +142,6 @@
 
 
 def _get_defense_rating(xga_per_game: float) -> str:
-    """Get defense strength rating based on xGA per game (lower is better)"""
     if xga_per_game < 0.7:
         return "Elite"
     if xga_per_game < 1.0:
@@ -283,7 +154,7 @@
 
 
 def _calculate_league_stats(teams_data: List[Dict[str, Any]]) -> Dict[str, float]:
-    """Calculate league-wide statistics for xG and xGA per game"""
+    """Calculate league-wide statistics for xG and xGA per game from a standings list with xG fields."""
     xg_per_game_values: List[float] = []
     xga_per_game_values: List[float] = []
 
@@ -310,59 +181,25 @@
     }
 
 
-def _calculate_recent_trend(team_history: List[Dict[str, Any]], season_avg_xg: float) -> str:
-    """Calculate if team's recent 5 games xG is above or below season average"""
-    if not team_history or season_avg_xg == 0:
-        return "neutral"
-
-    recent_matches = team_history[-5:]
-    if len(recent_matches) < 3:
-        return "neutral"
-
-    recent_xg = sum(float(match.get("xG", 0)) for match in recent_matches)
-    recent_avg = recent_xg / len(recent_matches)
-
-    if recent_avg > season_avg_xg * 1.1:
-        return "above"
-    if recent_avg < season_avg_xg * 0.9:
-        return "below"
-    return "neutral"
-
-<<<<<<< HEAD
-=======
-def _extract_dict_list(payload: Any, *, candidate_keys: Tuple[str, ...]) -> List[Dict[str, Any]]:
-    if isinstance(payload, list):
-        return [item for item in payload if isinstance(item, dict)]
-    if isinstance(payload, dict):
-        for key in candidate_keys:
-            if key in payload:
-                extracted = _extract_dict_list(payload[key], candidate_keys=candidate_keys)
-                if extracted:
-                    return extracted
-        if payload and all(isinstance(value, dict) for value in payload.values()):
-            return [value for value in payload.values() if isinstance(value, dict)]
-    return []
-
-
-def _fetch_league_standings(league_code: str, season: Optional[int] = None) -> List[Dict]:
-    """Fetch league standings from Understat using the retry-enabled HTTP helper."""
-    if season is None:
-        season = get_current_season()
-
-    understat_league = LEAGUE_MAP.get(league_code)
->>>>>>> 94b24320
-
 def _merge_team_metrics(
     standings: Dict[str, Dict[str, Any]],
     teams_data: List[Dict[str, Any]],
 ) -> Tuple[List[Dict[str, Any]], Dict[str, List[Dict[str, Any]]]]:
+    """Aggregate team history into xG/xGA/PPDA metrics and merge into standings."""
     team_xg_map: Dict[str, Dict[str, Any]] = {}
     team_history_map: Dict[str, List[Dict[str, Any]]] = {}
 
     for team_data in teams_data:
-        team_name = team_data.get("title") or team_data.get("name")
+        team_name = team_data.get("title") or team_data.get("team_title") or team_data.get("team_name") or team_data.get("name")
         if not team_name:
             continue
+
+        history = team_data.get("history") or team_data.get("fixtures") or []
+        if isinstance(history, dict):
+            history = history.get("all", list(history.values()))  # handle dict-of-lists and {all: [...]}
+        if not isinstance(history, list):
+            history = []
+        team_history_map[team_name] = history
 
         total_xg = 0.0
         total_xga = 0.0
@@ -372,14 +209,6 @@
         oppda_values: List[float] = []
         match_count = 0
 
-        history = team_data.get("history") or team_data.get("fixtures") or []
-        if isinstance(history, dict):
-            history = history.get("all", [])
-        if not isinstance(history, list):
-            history = []
-        team_history_map[team_name] = history
-
-<<<<<<< HEAD
         for match in history:
             total_xg += float(match.get("xG", 0) or 0)
             total_xga += float(match.get("xGA", 0) or 0)
@@ -429,24 +258,28 @@
     teams_data: List[Dict[str, Any]],
     results: List[Dict[str, Any]],
 ) -> List[Dict[str, Any]]:
+    """Construct standings and enrich with xG/PPDA metrics."""
     standings: Dict[str, Dict[str, Any]] = {}
 
     for match in results:
         if not isinstance(match, dict):
             continue
-
         if not match.get("isResult", True):
             continue
 
-        home_team = match.get("h", {}).get("title") if isinstance(match.get("h"), dict) else match.get("home_team")
-        away_team = match.get("a", {}).get("title") if isinstance(match.get("a"), dict) else match.get("away_team")
-
+        home_info = match.get("h") or match.get("home") or {}
+        away_info = match.get("a") or match.get("away") or {}
+
+        home_team = home_info.get("title") or home_info.get("team_name") or home_info.get("name")
+        away_team = away_info.get("title") or away_info.get("team_name") or away_info.get("name")
+
+        goals = match.get("goals") or match.get("score") or {}
         try:
-            home_goals = int(match.get("goals", {}).get("h", match.get("home_goals", 0)))
+            home_goals = int(goals.get("h") or goals.get("home") or home_info.get("goals", 0) or 0)
         except (TypeError, ValueError):
             home_goals = 0
         try:
-            away_goals = int(match.get("goals", {}).get("a", match.get("away_goals", 0)))
+            away_goals = int(goals.get("a") or goals.get("away") or away_info.get("goals", 0) or 0)
         except (TypeError, ValueError):
             away_goals = 0
 
@@ -466,50 +299,46 @@
                 }
 
         if home_team:
-            home_stats = standings[home_team]
-            home_stats["played"] += 1
-            home_stats["goals_for"] += home_goals
-            home_stats["goals_against"] += away_goals
-
+            s = standings[home_team]
+            s["played"] += 1
+            s["goals_for"] += home_goals
+            s["goals_against"] += away_goals
             if home_goals > away_goals:
-                home_stats["won"] += 1
-                home_stats["points"] += 3
-                home_stats["form"].append("W")
+                s["won"] += 1
+                s["points"] += 3
+                s["form"].append("W")
             elif home_goals == away_goals:
-                home_stats["draw"] += 1
-                home_stats["points"] += 1
-                home_stats["form"].append("D")
+                s["draw"] += 1
+                s["points"] += 1
+                s["form"].append("D")
             else:
-                home_stats["lost"] += 1
-                home_stats["form"].append("L")
+                s["lost"] += 1
+                s["form"].append("L")
 
         if away_team:
-            away_stats = standings[away_team]
-            away_stats["played"] += 1
-            away_stats["goals_for"] += away_goals
-            away_stats["goals_against"] += home_goals
-
+            s = standings[away_team]
+            s["played"] += 1
+            s["goals_for"] += away_goals
+            s["goals_against"] += home_goals
             if away_goals > home_goals:
-                away_stats["won"] += 1
-                away_stats["points"] += 3
-                away_stats["form"].append("W")
+                s["won"] += 1
+                s["points"] += 3
+                s["form"].append("W")
             elif away_goals == home_goals:
-                away_stats["draw"] += 1
-                away_stats["points"] += 1
-                away_stats["form"].append("D")
+                s["draw"] += 1
+                s["points"] += 1
+                s["form"].append("D")
             else:
-                away_stats["lost"] += 1
-                away_stats["form"].append("L")
+                s["lost"] += 1
+                s["form"].append("L")
 
     standings_list, team_history_map = _merge_team_metrics(standings, teams_data)
 
     standings_list.sort(key=lambda x: (x.get("points", 0), x.get("goal_difference", 0)), reverse=True)
-
     for index, team in enumerate(standings_list, start=1):
         team["position"] = index
 
     league_stats = _calculate_league_stats(standings_list)
-
     xg_values = [team.get("xG", 0) for team in standings_list if team.get("xG")]
     xga_values = [team.get("xGA", 0) for team in standings_list if team.get("xGA")]
     ppda_values = [team.get("ppda_coef", 0) for team in standings_list if team.get("ppda_coef")]
@@ -520,7 +349,56 @@
         xga = float(team.get("xGA", 0) or 0)
         ppda = float(team.get("ppda_coef", 0) or 0)
         match_count = team.get("match_count", team.get("played", 1)) or 1
-=======
+
+        xg_per_game = xg / match_count if match_count > 0 else 0
+        xga_per_game = xga / match_count if match_count > 0 else 0
+
+        team["xg_percentile"] = _calculate_percentile(xg, xg_values, lower_is_better=False)
+        team["xga_percentile"] = _calculate_percentile(xga, xga_values, lower_is_better=True)
+        team["ppda_percentile"] = _calculate_percentile(ppda, ppda_values, lower_is_better=True)
+
+        team["attack_rating"] = _get_attack_rating(xg_per_game)
+        team["defense_rating"] = _get_defense_rating(xga_per_game)
+
+        team["league_stats"] = league_stats
+
+        history = team_history_map.get(team_name, [])
+        season_avg_xg = xg_per_game
+        team["recent_trend"] = _calculate_recent_trend(history, season_avg_xg)
+
+    logger.info("✅ Understat: Retrieved %d teams for %s", len(standings_list), league_code)
+    return standings_list
+
+
+def _calculate_recent_trend(team_history: List[Dict[str, Any]], season_avg_xg: float) -> str:
+    """Calculate if team's recent 5 games xG is above or below season average."""
+    if not team_history or season_avg_xg == 0:
+        return "neutral"
+    recent_matches = team_history[-5:]
+    if len(recent_matches) < 3:
+        return "neutral"
+    recent_xg = sum(float(match.get("xG", 0)) for match in recent_matches)
+    recent_avg = recent_xg / len(recent_matches)
+    if recent_avg > season_avg_xg * 1.1:
+        return "above"
+    if recent_avg < season_avg_xg * 0.9:
+        return "below"
+    return "neutral"
+
+
+# -------------------------
+# Public fetchers (cached)
+# -------------------------
+def _fetch_league_standings(league_code: str, season: Optional[int] = None) -> List[Dict[str, Any]]:
+    """Fetch league standings from Understat using the retry-enabled HTTP helper."""
+    if season is None:
+        season = get_current_season()
+
+    understat_league = LEAGUE_MAP.get(league_code)
+    if not understat_league:
+        logger.warning("⚠️ Understat: League %s not supported", league_code)
+        return []
+
     context_prefix = f"standings:{league_code}:{season}"
 
     try:
@@ -538,359 +416,40 @@
         raise
     except Exception as exc:
         logger.exception("❌ Unexpected Understat error for %s", league_code)
-        raise APIError(
-            "UnderstatAPI",
-            "UNKNOWN_ERROR",
-            "An unexpected error occurred while contacting Understat.",
-            str(exc),
-        ) from exc
+        raise APIError("UnderstatAPI", "UNKNOWN_ERROR", "An unexpected error occurred while contacting Understat.", str(exc)) from exc
 
     teams = _extract_dict_list(
         teams_payload,
-        candidate_keys=(
-            "teams",
-            "teamsData",
-            "data",
-            "result",
-            "table",
-            "response",
-            "all",
-        ),
+        candidate_keys=("teams", "teamsData", "data", "result", "table", "response", "all"),
     )
     results = _extract_dict_list(
         results_payload,
-        candidate_keys=(
-            "results",
-            "fixtures",
-            "matches",
-            "response",
-            "list",
-            "data",
-        ),
+        candidate_keys=("results", "fixtures", "matches", "response", "list", "data"),
     )
 
-    standings: Dict[str, Dict[str, Any]] = {}
-    for match in results:
-        if not match.get('isResult', True):
-            continue
-
-        home_info = match.get('h') or match.get('home') or {}
-        away_info = match.get('a') or match.get('away') or {}
-
-        home_team = home_info.get('title') or home_info.get('team_name') or home_info.get('name')
-        away_team = away_info.get('title') or away_info.get('team_name') or away_info.get('name')
-
-        goals = match.get('goals') or match.get('score') or {}
-        home_goals = int(goals.get('h') or goals.get('home') or home_info.get('goals', 0) or 0)
-        away_goals = int(goals.get('a') or goals.get('away') or away_info.get('goals', 0) or 0)
-
-        for team in [home_team, away_team]:
-            if team and team not in standings:
-                standings[team] = {
-                    'name': team,
-                    'played': 0,
-                    'won': 0,
-                    'draw': 0,
-                    'lost': 0,
-                    'goals_for': 0,
-                    'goals_against': 0,
-                    'goal_difference': 0,
-                    'points': 0,
-                    'form': [],
-                }
-
-        if home_team:
-            team_entry = standings[home_team]
-            team_entry['played'] += 1
-            team_entry['goals_for'] += home_goals
-            team_entry['goals_against'] += away_goals
-            if home_goals > away_goals:
-                team_entry['won'] += 1
-                team_entry['points'] += 3
-                team_entry['form'].append('W')
-            elif home_goals == away_goals:
-                team_entry['draw'] += 1
-                team_entry['points'] += 1
-                team_entry['form'].append('D')
-            else:
-                team_entry['lost'] += 1
-                team_entry['form'].append('L')
-
-        if away_team:
-            team_entry = standings[away_team]
-            team_entry['played'] += 1
-            team_entry['goals_for'] += away_goals
-            team_entry['goals_against'] += home_goals
-            if away_goals > home_goals:
-                team_entry['won'] += 1
-                team_entry['points'] += 3
-                team_entry['form'].append('W')
-            elif away_goals == home_goals:
-                team_entry['draw'] += 1
-                team_entry['points'] += 1
-                team_entry['form'].append('D')
-            else:
-                team_entry['lost'] += 1
-                team_entry['form'].append('L')
-
-    standings_list: List[Dict[str, Any]] = []
-    for team_name, stats in standings.items():
-        stats['goal_difference'] = stats['goals_for'] - stats['goals_against']
-        stats['form'] = ''.join(stats['form'][-5:])
-        standings_list.append(stats)
-
-    standings_list.sort(key=lambda x: (x['points'], x['goal_difference']), reverse=True)
-
-    for idx, team in enumerate(standings_list, 1):
-        team['position'] = idx
-
-    team_xg_map: Dict[str, Dict[str, Any]] = {}
-    team_history_map: Dict[str, List[Dict[str, Any]]] = {}
-
-    for team_data in teams:
-        team_name = (
-            team_data.get('title')
-            or team_data.get('team_title')
-            or team_data.get('team_name')
-            or team_data.get('name')
-        )
-        if not team_name:
-            continue
-
-        history = team_data.get('history')
-        if isinstance(history, dict):
-            history = list(history.values())
-        if not isinstance(history, list):
-            history = []
-        team_history_map[team_name] = history
-
-        total_xg = 0.0
-        total_xga = 0.0
-        total_npxg = 0.0
-        total_npxga = 0.0
-        ppda_values: List[float] = []
-        oppda_values: List[float] = []
-        match_count = 0
-
-        for match in history:
-            total_xg += float(match.get('xG', 0))
-            total_xga += float(match.get('xGA', 0))
-            total_npxg += float(match.get('npxG', 0))
-            total_npxga += float(match.get('npxGA', 0))
-
-            ppda = match.get('ppda', {})
-            if isinstance(ppda, dict):
-                att = float(ppda.get('att', 0))
-                def_ = float(ppda.get('def', 0))
-                if def_ > 0:
-                    ppda_values.append(att / def_)
-
-            oppda = match.get('ppda_allowed', {})
-            if isinstance(oppda, dict):
-                opp_att = float(oppda.get('att', 0))
-                opp_def = float(oppda.get('def', 0))
-                if opp_def > 0:
-                    oppda_values.append(opp_att / opp_def)
-
-            match_count += 1
-
-        if match_count > 0:
-            team_xg_map[team_name] = {
-                'xG': round(total_xg, 2),
-                'xGA': round(total_xga, 2),
-                'npxG': round(total_npxg, 2),
-                'npxGA': round(total_npxga, 2),
-                'ppda_coef': round(sum(ppda_values) / len(ppda_values), 2) if ppda_values else 0,
-                'oppda_coef': round(sum(oppda_values) / len(oppda_values), 2) if oppda_values else 0,
-                'match_count': match_count,
-            }
-
-    for team in standings_list:
-        team_name = team['name']
-        if team_name in team_xg_map:
-            team.update(team_xg_map[team_name])
-
-    league_stats = _calculate_league_stats(standings_list)
-
-    xg_values = [team.get('xG', 0) for team in standings_list if team.get('xG')]
-    xga_values = [team.get('xGA', 0) for team in standings_list if team.get('xGA')]
-    ppda_values = [team.get('ppda_coef', 0) for team in standings_list if team.get('ppda_coef')]
-
-    for team in standings_list:
-        team_name = team['name']
-        xg = team.get('xG', 0)
-        xga = team.get('xGA', 0)
-        ppda = team.get('ppda_coef', 0)
-        match_count = team.get('match_count', team.get('played', 1))
->>>>>>> 94b24320
-
-        xg_per_game = xg / match_count if match_count > 0 else 0
-        xga_per_game = xga / match_count if match_count > 0 else 0
-
-<<<<<<< HEAD
-        team["xg_percentile"] = _calculate_percentile(xg, xg_values, lower_is_better=False)
-        team["xga_percentile"] = _calculate_percentile(xga, xga_values, lower_is_better=True)
-        team["ppda_percentile"] = _calculate_percentile(ppda, ppda_values, lower_is_better=True)
-
-        team["attack_rating"] = _get_attack_rating(xg_per_game)
-        team["defense_rating"] = _get_defense_rating(xga_per_game)
-
-        team["league_stats"] = league_stats
-
-        history = team_history_map.get(team_name, [])
-        season_avg_xg = xg_per_game
-        team["recent_trend"] = _calculate_recent_trend(history, season_avg_xg)
-
-    logger.info("✅ Understat: Retrieved %d teams for %s", len(standings_list), league_code)
-    return standings_list
+    return _build_standings(league_code, teams, results)
 
 
 def fetch_understat_standings(league_code: str, season: Optional[int] = None) -> List[Dict[str, Any]]:
-    """Fetch league standings from Understat with caching."""
+    """Sync wrapper for fetching league standings from Understat with caching."""
     if season is None:
         season = get_current_season()
-=======
-        team['xg_percentile'] = _calculate_percentile(xg, xg_values, lower_is_better=False)
-        team['xga_percentile'] = _calculate_percentile(xga, xga_values, lower_is_better=True)
-        team['ppda_percentile'] = _calculate_percentile(ppda, ppda_values, lower_is_better=True)
-
-        team['attack_rating'] = _get_attack_rating(xg_per_game)
-        team['defense_rating'] = _get_defense_rating(xga_per_game)
-
-        team['league_stats'] = league_stats
-
-        history = team_history_map.get(team_name, [])
-        season_avg_xg = xg_per_game
-        team['recent_trend'] = _calculate_recent_trend(history, season_avg_xg)
-
-    logger.info(
-        "✅ Understat: Retrieved %d teams for %s",
-        len(standings_list),
-        league_code,
-    )
-    return standings_list
-
-def _fetch_match_probabilities(
-    home_team: str,
-    away_team: str,
-    league_code: str,
-    season: Optional[int] = None,
-) -> Optional[Dict]:
-    """Fetch match win probabilities from Understat using retry-enabled HTTP requests."""
-    if season is None:
-        season = get_current_season()
-
-    understat_league = LEAGUE_MAP.get(league_code)
->>>>>>> 94b24320
 
     cache_key = f"{league_code}_{season}"
 
-    with _cache_lock:
-        cached = _standings_cache.get(cache_key)
-        if cached:
-            data, timestamp = cached
-            if datetime.now() - timestamp < timedelta(minutes=UNDERSTAT_CACHE_DURATION_MINUTES):
-                age = datetime.now() - timestamp
-                logger.info(
-                    "✅ Using cached Understat data for %s (age: %ss)",
-                    league_code,
-                    age.seconds,
-                )
-                return data
-
-    understat_league = LEAGUE_MAP.get(league_code)
-    if not understat_league:
-        logger.warning("⚠️ Understat: League %s not supported", league_code)
-        return []
-
-    teams_data = _fetch_league_teams(league_code, understat_league, season)
-    results = _fetch_league_results(league_code, understat_league, season)
-
-    try:
-<<<<<<< HEAD
-        standings = _build_standings(league_code, teams_data, results)
-=======
-        results_payload = _make_understat_request(
-            "/league/results",
-            params={"league": understat_league, "season": season},
-            context=f"probabilities:{league_code}:{season}",
-        )
->>>>>>> 94b24320
-    except APIError:
-        raise
-    except Exception as exc:
-        logger.exception("❌ Unexpected Understat error for %s", league_code)
-        raise APIError(
-            "UnderstatAPI",
-            "UNKNOWN_ERROR",
-            "An unexpected error occurred while contacting Understat.",
-            str(exc),
-        ) from exc
-
-<<<<<<< HEAD
-=======
-    results = _extract_dict_list(
-        results_payload,
-        candidate_keys=(
-            "results",
-            "fixtures",
-            "matches",
-            "response",
-            "list",
-            "data",
-        ),
-    )
-
-    home_normalized = home_team.lower()
-    away_normalized = away_team.lower()
-
-    for match in results:
-        home_info = match.get('h') or match.get('home') or {}
-        away_info = match.get('a') or match.get('away') or {}
-
-        home_title = (home_info.get('title') or home_info.get('team_name') or home_info.get('name') or "").lower()
-        away_title = (away_info.get('title') or away_info.get('team_name') or away_info.get('name') or "").lower()
-
-        if (home_normalized in home_title or home_title in home_normalized) and (
-            away_normalized in away_title or away_title in away_normalized
-        ):
-            forecast = match.get('forecast', {})
-            xg_values = match.get('xG') or match.get('xg') or {}
-            return {
-                'home_win': forecast.get('w', 0),
-                'draw': forecast.get('d', 0),
-                'away_win': forecast.get('l', 0),
-                'home_xg': xg_values.get('h') or xg_values.get('home', 0),
-                'away_xg': xg_values.get('a') or xg_values.get('away', 0),
-            }
-
-    return None
-
-def fetch_understat_standings(league_code: str, season: Optional[int] = None) -> List[Dict]:
-    """Sync wrapper for fetching league standings from Understat with caching"""
-    if season is None:
-        season = get_current_season()
-    
-    cache_key = f"{league_code}_{season}"
-    
     # Check cache first
     with _cache_lock:
         if cache_key in _standings_cache:
             cached_data, timestamp = _standings_cache[cache_key]
             if datetime.now() - timestamp < timedelta(minutes=UNDERSTAT_CACHE_DURATION_MINUTES):
                 age = datetime.now() - timestamp
-                logger.info(
-                    "✅ Using cached Understat data for %s (age: %ss)",
-                    league_code,
-                    age.seconds,
-                )
+                logger.info("✅ Using cached Understat data for %s (age: %ss)", league_code, age.seconds)
                 return cached_data
 
     # Fetch fresh data
     standings = _fetch_league_standings(league_code, season)
-    
+
     # Update cache
->>>>>>> 94b24320
     if standings:
         with _cache_lock:
             _standings_cache[cache_key] = (standings, datetime.now())
@@ -898,48 +457,28 @@
     return standings if standings else []
 
 
-def fetch_understat_match_probabilities(
+def _fetch_match_probabilities(
     home_team: str,
     away_team: str,
     league_code: str,
     season: Optional[int] = None,
 ) -> Optional[Dict[str, Any]]:
-    """Fetch match win probabilities from Understat."""
+    """Fetch match win probabilities from Understat using retry-enabled HTTP requests."""
     if season is None:
         season = get_current_season()
-<<<<<<< HEAD
 
     understat_league = LEAGUE_MAP.get(league_code)
     if not understat_league:
         logger.warning("⚠️ Understat: League %s not supported for probabilities", league_code)
         return None
 
-    results = _fetch_league_results(league_code, understat_league, season)
-
-    for match in results:
-        if not isinstance(match, dict):
-            continue
-
-        home = match.get("h", {}).get("title", "") if isinstance(match.get("h"), dict) else match.get("home_team", "")
-        away = match.get("a", {}).get("title", "") if isinstance(match.get("a"), dict) else match.get("away_team", "")
-
-        if (
-            home_team.lower() in home.lower() or home.lower() in home_team.lower()
-        ) and (
-            away_team.lower() in away.lower() or away.lower() in away_team.lower()
-        ):
-            forecast = match.get("forecast", {})
-            xg = match.get("xG", {}) if isinstance(match.get("xG"), dict) else {}
-            return {
-                "home_win": forecast.get("w", 0),
-                "draw": forecast.get("d", 0),
-                "away_win": forecast.get("l", 0),
-                "home_xg": xg.get("h", match.get("home_xg", 0)),
-                "away_xg": xg.get("a", match.get("away_xg", 0)),
-            }
-
-    return None
-=======
-    
-    return _fetch_match_probabilities(home_team, away_team, league_code, season)
->>>>>>> 94b24320
+    try:
+        results_payload = _make_understat_request(
+            "/league/results",
+            params={"league": understat_league, "season": season},
+            context=f"probabilities:{league_code}:{season}",
+        )
+    except APIError:
+        raise
+    except Exception as exc:
+        logger.exception("❌ Unexpected Understat error for %s",