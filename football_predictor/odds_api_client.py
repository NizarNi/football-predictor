--- conflicted
+++ resolved
@@ -18,7 +18,7 @@
     os.environ.get("ODDS_API_KEY_4"),
     os.environ.get("ODDS_API_KEY_5"),
     os.environ.get("ODDS_API_KEY_6"),
-    os.environ.get("ODDS_API_KEY_7")
+    os.environ.get("ODDS_API_KEY_7"),
 ]
 API_KEYS = [key for key in API_KEYS if key]
 invalid_keys = set()  # Track invalid keys to skip them
@@ -37,31 +37,16 @@
 )
 
 
-<<<<<<< HEAD
-def get_sport_key_for_league(code: str) -> Optional[str]:
-    key = LEAGUE_CODE_MAPPING.get(code)
-    if not key:
-        logger.warning("Odds mapping missing for league_code=%s", code)
-        return None
-
-    logger.debug("odds_api: league_code=%s uses sport_key=%s", code, key)
-    return key
-=======
 def get_sport_key_for_league(league_code: str) -> Optional[str]:
-    """Resolve The Odds API sport key for a given league code."""
-
+    """Resolve The Odds API sport key for a given canonical league code."""
     sport_key = LEAGUE_CODE_MAPPING.get(league_code)
     if sport_key:
-        logger.debug(
-            "Resolved sport key for league_code=%s -> %s",
-            league_code,
-            sport_key,
-        )
+        logger.debug("odds_api: league_code=%s uses sport_key=%s", league_code, sport_key)
         return sport_key
 
-    logger.warning("Odds mapping not found for league_code=%s", league_code)
+    logger.warning("Odds mapping missing for league_code=%s", league_code)
     return None
->>>>>>> 5ca1534f
+
 
 def sanitize_error_message(message):
     """
@@ -71,22 +56,24 @@
     """
     if not message:
         return message
-    
+
     # Remove API keys from query parameters (broader character set)
-    sanitized = re.sub(r'apiKey=[A-Za-z0-9._-]+', 'apiKey=***', str(message))
+    sanitized = re.sub(r"apiKey=[A-Za-z0-9._-]+", "apiKey=***", str(message))
     # Remove X-Auth-Token headers (broader character set)
-    sanitized = re.sub(r'X-Auth-Token[:\s]+[A-Za-z0-9._-]+', 'X-Auth-Token: ***', sanitized)
-    
+    sanitized = re.sub(r"X-Auth-Token[:\s]+[A-Za-z0-9._-]+", "X-Auth-Token: ***", sanitized)
+
     return sanitized
+
 
 def get_next_api_key():
     global current_key_index
     if not API_KEYS:
         raise APIError("OddsAPI", "CONFIG_ERROR", "No ODDS_API_KEY environment variables set.")
-    
+
     key = API_KEYS[current_key_index]
     current_key_index = (current_key_index + 1) % len(API_KEYS)
     return key
+
 
 def get_available_sports():
     api_key = get_next_api_key()
@@ -134,13 +121,14 @@
         logger.error("Failed to parse available sports response: %s", error_msg)
         raise APIError("OddsAPI", "PARSE_ERROR", "Failed to parse API response.", error_msg) from e
 
+
 def get_odds_for_sport(sport_key, regions="us,uk,eu", markets="h2h", odds_format="decimal"):
     global invalid_keys
     url = f"{BASE_URL}/sports/{sport_key}/odds"
-    
+
     # Get valid keys (excluding known invalid ones)
     valid_keys = [k for k in API_KEYS if k not in invalid_keys]
-    
+
     if not valid_keys:
         raise APIError(
             "OddsAPI",
@@ -155,7 +143,7 @@
             "apiKey": api_key,
             "regions": regions,
             "markets": markets,
-            "oddsFormat": odds_format
+            "oddsFormat": odds_format,
         }
 
         timeout = adaptive_timeout.get_timeout()
@@ -204,14 +192,8 @@
         except requests.Timeout as exc:
             adaptive_timeout.record_failure()
             logger.warning("[Resilience] API timeout or network issue: %s", exc)
-            logger.warning(
-                "Timeout retrieving odds for %s with key %s", sport_key, api_key
-            )
-            last_error = APIError(
-                "OddsAPI",
-                "TIMEOUT",
-                "The Odds API did not respond in time.",
-            )
+            logger.warning("Timeout retrieving odds for %s with key %s", sport_key, api_key)
+            last_error = APIError("OddsAPI", "TIMEOUT", "The Odds API did not respond in time.")
             continue
         except requests.ConnectionError as exc:
             adaptive_timeout.record_failure()
@@ -223,12 +205,7 @@
                 sport_key,
                 sanitized_error,
             )
-            last_error = APIError(
-                "OddsAPI",
-                "NETWORK_ERROR",
-                "A network error occurred.",
-                sanitized_error,
-            )
+            last_error = APIError("OddsAPI", "NETWORK_ERROR", "A network error occurred.", sanitized_error)
             continue
         except requests.RequestException as e:
             adaptive_timeout.record_failure()
@@ -240,12 +217,7 @@
                 sport_key,
                 sanitized_error,
             )
-            last_error = APIError(
-                "OddsAPI",
-                "NETWORK_ERROR",
-                "A network error occurred.",
-                sanitized_error,
-            )
+            last_error = APIError("OddsAPI", "NETWORK_ERROR", "A network error occurred.", sanitized_error)
             continue
 
         try:
@@ -253,20 +225,11 @@
         except ValueError as e:
             error_msg = sanitize_error_message(str(e))
             logger.error("Failed odds fetch for %s: %s", sport_key, error_msg)
-            raise APIError(
-                "OddsAPI",
-                "PARSE_ERROR",
-                "Failed to parse API response.",
-                error_msg,
-            ) from e
-
-        quota_remaining = response.headers.get('x-requests-remaining', 'unknown')
-        quota_used = response.headers.get('x-requests-used', 'unknown')
-        logger.info(
-            "📊 Odds API quota: %s remaining, %s used",
-            quota_remaining,
-            quota_used,
-        )
+            raise APIError("OddsAPI", "PARSE_ERROR", "Failed to parse API response.", error_msg) from e
+
+        quota_remaining = response.headers.get("x-requests-remaining", "unknown")
+        quota_used = response.headers.get("x-requests-used", "unknown")
+        logger.info("📊 Odds API quota: %s remaining, %s used", quota_remaining, quota_used)
 
         return data
 
@@ -274,18 +237,15 @@
     if last_error is not None:
         raise last_error
 
-    raise APIError(
-        "OddsAPI",
-        "NETWORK_ERROR",
-        f"Error fetching odds for {sport_key}.",
-    )
+    raise APIError("OddsAPI", "NETWORK_ERROR", f"Error fetching odds for {sport_key}.")
+
 
 def get_upcoming_matches_with_odds(league_codes=None, next_n_days=7):
     if league_codes is None:
         league_codes = list(LEAGUE_CODE_MAPPING.keys())
-    
+
     all_matches = []
-    
+
     for league_code in league_codes:
         sport_key = get_sport_key_for_league(league_code)
         if not sport_key:
@@ -294,30 +254,30 @@
         try:
             logger.info("🔍 Fetching odds for %s (%s)...", league_code, sport_key)
             odds_data = get_odds_for_sport(sport_key, regions="us,uk,eu", markets="h2h")
-            
+
             cutoff_time = datetime.now(timezone.utc) + timedelta(days=next_n_days)
-            
+
             for event in odds_data:
-                commence_time = datetime.fromisoformat(event['commence_time'].replace('Z', '+00:00'))
-                
+                commence_time = datetime.fromisoformat(event["commence_time"].replace("Z", "+00:00"))
+
                 if commence_time > cutoff_time:
                     continue
-                
+
                 match = {
-                    "id": hash(event['id']),
-                    "event_id": event['id'],
-                    "sport_key": event['sport_key'],
-                    "league": event.get('sport_title', league_code),
+                    "id": hash(event["id"]),
+                    "event_id": event["id"],
+                    "sport_key": event["sport_key"],
+                    "league": event.get("sport_title", league_code),
                     "league_code": league_code,  # Store the code for API calls
-                    "home_team": event['home_team'],
-                    "away_team": event['away_team'],
-                    "commence_time": event['commence_time'],
-                    "bookmakers": event.get('bookmakers', [])
+                    "home_team": event["home_team"],
+                    "away_team": event["away_team"],
+                    "commence_time": event["commence_time"],
+                    "bookmakers": event.get("bookmakers", []),
                 }
-                
+
                 all_matches.append(match)
-            
-            league_matches = len([m for m in all_matches if m['sport_key'] == sport_key])
+
+            league_matches = len([m for m in all_matches if m["sport_key"] == sport_key])
             logger.info("✅ Found %d matches for %s", league_matches, league_code)
 
         except APIError as e:
@@ -334,23 +294,24 @@
         logger.info("ℹ️ No matches returned from Odds API for league_codes=%s", league_codes)
         return []
 
-    all_matches.sort(key=lambda x: x['commence_time'])
+    all_matches.sort(key=lambda x: x["commence_time"])
     return all_matches
+
 
 def get_event_odds(sport_key, event_id, regions="us,uk,eu", markets="h2h"):
     global invalid_keys
     url = f"{BASE_URL}/sports/{sport_key}/events/{event_id}/odds"
-    
+
     # Get valid keys (excluding known invalid ones)
     valid_keys = [k for k in API_KEYS if k not in invalid_keys]
-    
+
     if not valid_keys:
         raise APIError(
             "OddsAPI",
             "AUTH_ERROR",
             "All API keys are invalid. Please check your ODDS_API_KEY configurations.",
         )
-    
+
     # Try each valid key until one works
     last_error: Optional[APIError] = None
     for attempt, api_key in enumerate(valid_keys):
@@ -358,9 +319,9 @@
             "apiKey": api_key,
             "regions": regions,
             "markets": markets,
-            "oddsFormat": "decimal"
+            "oddsFormat": "decimal",
         }
-        
+
         timeout = adaptive_timeout.get_timeout()
         try:
             response = request_with_retries(
@@ -387,35 +348,18 @@
                     key_position,
                     total_keys,
                 )
-                last_error = APIError(
-                    "OddsAPI",
-                    "AUTH_ERROR",
-                    "The provided Odds API key was rejected.",
-                )
+                last_error = APIError("OddsAPI", "AUTH_ERROR", "The provided Odds API key was rejected.")
                 continue
 
             error_msg = sanitize_error_message(str(e))
             adaptive_timeout.record_failure()
             logger.error("Failed event odds fetch for %s: %s", sport_key, error_msg)
-            raise APIError(
-                "OddsAPI",
-                "HTTP_ERROR",
-                "Error fetching event odds.",
-                error_msg,
-            ) from e
+            raise APIError("OddsAPI", "HTTP_ERROR", "Error fetching event odds.", error_msg) from e
         except requests.Timeout as exc:
             adaptive_timeout.record_failure()
             logger.warning("[Resilience] API timeout or network issue: %s", exc)
-            logger.warning(
-                "Timeout retrieving event odds for %s with key %s",
-                sport_key,
-                api_key,
-            )
-            last_error = APIError(
-                "OddsAPI",
-                "TIMEOUT",
-                "The Odds API did not respond in time.",
-            )
+            logger.warning("Timeout retrieving event odds for %s with key %s", sport_key, api_key)
+            last_error = APIError("OddsAPI", "TIMEOUT", "The Odds API did not respond in time.")
             continue
         except requests.ConnectionError as exc:
             adaptive_timeout.record_failure()
@@ -427,12 +371,7 @@
                 api_key,
                 sanitized_error,
             )
-            last_error = APIError(
-                "OddsAPI",
-                "NETWORK_ERROR",
-                "A network error occurred.",
-                sanitized_error,
-            )
+            last_error = APIError("OddsAPI", "NETWORK_ERROR", "A network error occurred.", sanitized_error)
             continue
         except requests.RequestException as e:
             adaptive_timeout.record_failure()
@@ -444,12 +383,7 @@
                 api_key,
                 sanitized_error,
             )
-            last_error = APIError(
-                "OddsAPI",
-                "NETWORK_ERROR",
-                "A network error occurred.",
-                sanitized_error,
-            )
+            last_error = APIError("OddsAPI", "NETWORK_ERROR", "A network error occurred.", sanitized_error)
             continue
 
         try:
@@ -457,18 +391,9 @@
         except ValueError as e:
             error_msg = sanitize_error_message(str(e))
             logger.error("Failed event odds fetch for %s: %s", sport_key, error_msg)
-            raise APIError(
-                "OddsAPI",
-                "PARSE_ERROR",
-                "Failed to parse API response.",
-                error_msg,
-            ) from e
+            raise APIError("OddsAPI", "PARSE_ERROR", "Failed to parse API response.", error_msg) from e
 
     if last_error is not None:
         raise last_error
 
-    raise APIError(
-        "OddsAPI",
-        "NETWORK_ERROR",
-        "Error fetching event odds.",
-    )+    raise APIError("OddsAPI", "NETWORK_ERROR", "Error fetching event odds.")