from flask import Flask, render_template, request, url_for, current_app
import os
import json
from datetime import datetime, timezone
import sys
import time
from concurrent.futures import ThreadPoolExecutor, wait
from concurrent.futures import TimeoutError as FuturesTimeoutError
from typing import Optional

import requests

from .config import setup_logger, API_TIMEOUT_CONTEXT

from .app_utils import make_ok, make_error, legacy_endpoint
from .logo_resolver import resolve_logo

# Import our custom modules
sys.path.append(os.path.dirname(os.path.abspath(__file__)))

# football-data.org API removed - using Understat as primary source for standings
from .odds_api_client import get_upcoming_matches_with_odds, LEAGUE_CODE_MAPPING
from .odds_calculator import calculate_predictions_from_odds
from .xg_data_fetcher import get_match_xg_prediction
from .utils import get_current_season, normalize_league_code, normalize_team_name, fuzzy_team_match
from .errors import APIError
from .validators import (
    validate_league,
    validate_next_n_days,
    validate_team_optional,
)

PKG_DIR = os.path.dirname(__file__)
STATIC_DIR = os.path.join(PKG_DIR, "static")

app = Flask(__name__, static_folder=STATIC_DIR, static_url_path="/static")
app.config['TEMPLATES_AUTO_RELOAD'] = True

logger = setup_logger(__name__)

# Logo helpers

def to_static_url(abs_path: str) -> str:
    """
    Convert an absolute path under app.static_folder into a /static/... URL.
    Falls back to generic shield if anything goes wrong.
    """
    try:
        static_root = current_app.static_folder
        rel = os.path.relpath(abs_path, static_root)
        rel = rel.replace(os.sep, "/")
        return url_for("static", filename=rel)
    except Exception:
        return url_for("static", filename="team_logos/generic_shield.svg")


def build_team_logo_urls(home_team: Optional[str], away_team: Optional[str]) -> tuple[str, str]:
    home_logo_ref = resolve_logo(home_team)
    away_logo_ref = resolve_logo(away_team)

    home_logo_url = (
        home_logo_ref
        if isinstance(home_logo_ref, str) and home_logo_ref.startswith("http")
        else to_static_url(home_logo_ref)
    )
    away_logo_url = (
        away_logo_ref
        if isinstance(away_logo_ref, str) and away_logo_ref.startswith("http")
        else to_static_url(away_logo_ref)
    )

    return home_logo_url, away_logo_url

# Global variables
# Note: Matches fetched from The Odds API, standings from Understat

@app.route("/")
def index():
    """Render the home page"""
    return render_template("index.html")

@app.route("/learn")
def learn():
    """Educational page about football analytics and betting strategies"""
    return render_template("learn.html")

@app.route("/demo")
def demo():
    """Demo page to showcase Over/Under and Match Context features (static version)"""
    try:
        with open('/tmp/demo_static.html', 'r') as f:
            return f.read()
    except:
        return "Demo page not available", 404


@app.route("/status", methods=["GET"])
def status():
    """Health-check endpoint reporting response format mode."""
    from .config import USE_LEGACY_RESPONSES

    return make_ok({"legacy_mode": USE_LEGACY_RESPONSES})


@app.route("/health", methods=["GET"])
def health():
    return make_ok(
        {"ok": True, "ts": datetime.now(timezone.utc).isoformat()},
        "OK",
        status_code=200,
    )

@app.route("/upcoming", methods=["GET"])
@legacy_endpoint
def upcoming():
    """Get upcoming matches with predictions using The Odds API (primary) and football-data.org (fallback)"""
    raw_league = request.args.get("league")
    league, _lw = validate_league(raw_league)
    next_n_days, _nw = validate_next_n_days(request.args.get("next_n_days"))
    home_team, _ = validate_team_optional(request.args.get("home_team"))
    away_team, _ = validate_team_optional(request.args.get("away_team"))
    league_code: Optional[str] = None
    if raw_league:
        league_code = normalize_league_code(raw_league)
    if not league_code and league:
        league_code = normalize_league_code(league) or league

    try:
        logger.info("Handling /upcoming request", extra={
            "league": league,
            "next_n_days": next_n_days,
            "home_team": home_team,
            "away_team": away_team,
        })
        leagues_to_fetch = list(LEAGUE_CODE_MAPPING.keys())
        normalized_league_code = None

        if league:
            normalized_league_code = normalize_league_code(league)
            logger.debug(
                "upcoming: received league=%s normalized_league_code=%s",
                league,
                normalized_league_code,
            )
            if normalized_league_code:
                leagues_to_fetch = [normalized_league_code]
            else:
                logger.debug(
                    "upcoming: cannot normalize league=%s; using default all-leagues",
                    league,
                )
        # Try The Odds API first (provides both matches and odds-based predictions)
        logger.info("🔍 Fetching matches with odds from The Odds API...")
<<<<<<< HEAD
        try:
            odds_matches = get_upcoming_matches_with_odds(league_codes=leagues_to_fetch, next_n_days=next_n_days)

            if not odds_matches:
                logger.info(
                    "upcoming: no matches returned from odds for league(s)=%s",
                    leagues_to_fetch,
                )
                return make_ok({
                    "matches": [],
                    "total_matches": 0,
                    "source": "odds",
                })

=======
        if raw_league:
            logger.debug(
                "League query param normalized from %s to %s",
                raw_league,
                league_code,
            )

        single_league_request = bool(raw_league)
        leagues_to_fetch: list[str] = []
        if league_code:
            leagues_to_fetch = [league_code]
        elif not raw_league:
            leagues_to_fetch = list(LEAGUE_CODE_MAPPING.keys())
        else:
            logger.debug(
                "No normalized league mapping for input '%s'; skipping Odds fetch",
                raw_league,
            )

        odds_matches = []
        if leagues_to_fetch:
            try:
                odds_matches = get_upcoming_matches_with_odds(
                    league_codes=leagues_to_fetch,
                    next_n_days=next_n_days,
                )
            except APIError as e:
                logger.warning(
                    "Odds unavailable for league=%s due to %s",
                    league_code or league or raw_league or "ALL",
                    e.__class__.__name__,
                )
                if not single_league_request:
                    return make_error(
                        error=e,
                        message="Failed to fetch upcoming matches",
                        status_code=503,
                    )
            except Exception as e:
                logger.warning(
                    "Odds unavailable for league=%s due to unexpected %s",
                    league_code or league or raw_league or "ALL",
                    e.__class__.__name__,
                )
                if not single_league_request:
                    logger.exception("⚠️  The Odds API error")
                    return make_error(
                        error="Unable to fetch matches. Please try again later.",
                        message="Failed to fetch upcoming matches",
                        status_code=500,
                    )

        if odds_matches:
>>>>>>> 5ca1534f
            # Import Elo client for predictions
            from .elo_client import get_team_elo, calculate_elo_probabilities

            # Calculate predictions from odds for each match
            for match in odds_matches:
                predictions = calculate_predictions_from_odds(match)

                # Format match data
                match["datetime"] = match["commence_time"]
                match["timestamp"] = datetime.fromisoformat(match["commence_time"].replace('Z', '+00:00')).timestamp()
                home_logo_url, away_logo_url = build_team_logo_urls(
                    match.get("home_team"),
                    match.get("away_team"),
                )
                match["home_logo_url"] = home_logo_url
                match["away_logo_url"] = away_logo_url

                # Add Elo predictions
<<<<<<< HEAD
                home_team = match.get("home_team")
                away_team = match.get("away_team")
                if home_team and away_team:
                    home_elo = get_team_elo(home_team)
                    away_elo = get_team_elo(away_team)
=======
                home_team_name = match.get("home_team")
                away_team_name = match.get("away_team")
                if home_team_name and away_team_name:
                    home_elo = get_team_elo(home_team_name)
                    away_elo = get_team_elo(away_team_name)
>>>>>>> 5ca1534f
                    if home_elo and away_elo:
                        match["elo_predictions"] = calculate_elo_probabilities(home_elo, away_elo)

                # Add predictions in the expected format
                match["predictions"] = {
                    "1x2": {
                        "prediction": predictions["prediction"],
                        "confidence": predictions["confidence"],
                        "probabilities": predictions["probabilities"],
                        "is_safe_bet": predictions["confidence"] >= 60,
                        "bookmaker_count": predictions["bookmaker_count"]
                    },
                    "best_odds": predictions["best_odds"],
                    "arbitrage": predictions["arbitrage"]
                }

            logger.info("✅ Found %d matches from The Odds API", len(odds_matches))
            return make_ok({
                "matches": odds_matches,
                "total_matches": len(odds_matches),
                "source": "The Odds API"
            })
<<<<<<< HEAD
        except (APIError, requests.RequestException) as e:
            logger.warning(
                "upcoming: odds unavailable for league(s)=%s", leagues_to_fetch,
                exc_info=False,
            )
            logger.debug("upcoming: odds failure detail=%s", e)
            return make_ok({
                "matches": [],
                "source": "odds_unavailable",
                "warning": "odds_unavailable_for_league",
            })
        except Exception:
            logger.exception("⚠️  The Odds API error")
            return make_error(
                error="Unable to fetch matches. Please try again later.",
                message="Failed to fetch upcoming matches",
                status_code=500
            )
=======

        if single_league_request:
            warning_payload = {
                "matches": [],
                "total_matches": 0,
                "source": "odds_unavailable",
                "warning": "odds_unavailable_for_league",
            }
            return make_ok(warning_payload)
>>>>>>> 5ca1534f

    except Exception as e:
        logger.exception("❌ Critical error")
        return make_error(
            error="Service temporarily unavailable. Please try again later.",
            message="Service temporarily unavailable",
            status_code=500
        )


@app.route("/search", methods=["POST"])
@legacy_endpoint
def search():
    """Search for matches by team name"""
    team_name = request.form.get("team_name", "").strip()

    if not team_name:
        return make_error(
            error="Please provide a team name",
            message="Invalid team name",
            status_code=400
        )

    try:
        logger.info("Handling /search request", extra={"team_name": team_name})
        logger.info("🔍 Searching for team: %s", team_name)

        # Use The Odds API to fetch matches from all leagues
        try:
            odds_matches = get_upcoming_matches_with_odds(
                league_codes=list(LEAGUE_CODE_MAPPING.keys()),
                next_n_days=30
            )
            
            if not odds_matches:
                # No matches from Odds API - return empty result
                logger.info("ℹ️ No matches available from The Odds API")
                return make_error(
                    error=f"No matches found for team '{team_name}' - try again later",
                    message="No matches available",
                    status_code=404
                )

            # Filter matches by team name
            team_name_lower = team_name.lower()
            filtered_matches = [
                match for match in odds_matches
                if team_name_lower in match.get("home_team", "").lower() or 
                   team_name_lower in match.get("away_team", "").lower()
            ]
            
            if not filtered_matches:
                return make_error(
                    error=f"No matches found for team '{team_name}'",
                    message="No matches found",
                    status_code=404
                )
            
            # Calculate predictions from odds for each match
            for match in filtered_matches:
                predictions = calculate_predictions_from_odds(match)

                # Format match data
                match["datetime"] = match["commence_time"]
                match["timestamp"] = datetime.fromisoformat(match["commence_time"].replace('Z', '+00:00')).timestamp()
                home_logo_url, away_logo_url = build_team_logo_urls(
                    match.get("home_team"),
                    match.get("away_team"),
                )
                match["home_logo_url"] = home_logo_url
                match["away_logo_url"] = away_logo_url

                # Add predictions in the expected format
                match["predictions"] = {
                    "1x2": {
                        "prediction": predictions["prediction"],
                        "confidence": predictions["confidence"],
                        "probabilities": predictions["probabilities"],
                        "is_safe_bet": predictions["confidence"] >= 60,
                        "bookmaker_count": predictions["bookmaker_count"]
                    },
                    "best_odds": predictions["best_odds"],
                    "arbitrage": predictions["arbitrage"]
                }
            
            # Sort by date
            filtered_matches = sorted(filtered_matches, key=lambda x: x["timestamp"])
            
            logger.info("✅ Found %d matches for '%s' from The Odds API", len(filtered_matches), team_name)
            return make_ok({
                "matches": filtered_matches,
                "source": "The Odds API"
            })

        except Exception as odds_e:
            logger.exception("⚠️ The Odds API error during search")
            return make_error(
                error="Search service temporarily unavailable",
                message="Search service temporarily unavailable",
                status_code=503
            )

    except Exception as e:
        logger.exception("Error in search")
        return make_error(
            error="Search failed. Please try again later.",
            message="Search failed",
            status_code=500
        )

@app.route("/match/<match_id>", methods=["GET"])
def get_match(match_id):
    """Get detailed information about a specific match"""
    logger.info("Handling /match request", extra={"match_id": match_id})
    # Endpoint deprecated - match details now come from The Odds API in /upcoming
    return make_error(
        error="This endpoint is deprecated. Match details are included in the /upcoming endpoint.",
        message="Endpoint deprecated",
        status_code=410
    )

@app.route("/predict/<match_id>", methods=["GET"])
def predict_match(match_id):
    """Get predictions for a specific match"""
    try:
        logger.info("Handling /predict request", extra={"match_id": match_id})
        response = {
            "predictions": {
                "1x2": {
                    "prediction": "N/A",
                    "confidence": 0,
                    "probabilities": {
                        "HOME_WIN": 0.33,
                        "DRAW": 0.33,
                        "AWAY_WIN": 0.33
                    },
                    "is_safe_bet": False,
                    "note": "Individual match predictions available when browsing upcoming matches with odds"
                },
                "best_odds": None,
                "arbitrage": None
            },
            "note": "Prediction data with odds is available when browsing upcoming matches"
        }
        
        return make_ok(response)

    except Exception as e:
        logger.exception("Error predicting match %s", match_id)
        return make_error(
            error="Unable to load predictions. Please try again later.",
            message="Prediction service error",
            status_code=500
        )

@app.route("/match/<event_id>/totals", methods=["GET"])
def get_match_totals(event_id):
    """Get over/under predictions for a specific match on-demand"""
    try:
        logger.info("Handling /match totals request", extra={"event_id": event_id})
        sport_key = request.args.get("sport_key")
        if not sport_key:
            return make_error(
                error="sport_key parameter required",
                message="Missing sport_key parameter",
                status_code=400
            )

        from .odds_api_client import get_event_odds
        from .odds_calculator import calculate_totals_from_odds

        odds_data = get_event_odds(sport_key, event_id, regions="us,uk,eu", markets="totals")

        if not odds_data:
            return make_error(
                error="No totals odds found for this match",
                message="No totals odds found",
                status_code=404
            )

        totals_predictions = calculate_totals_from_odds(odds_data)

        return make_ok({
            "totals": totals_predictions,
            "source": "The Odds API"
        })

    except Exception as e:
        logger.exception("Error fetching totals for %s", event_id)
        return make_error(
            error="Unable to load over/under data. Please try again later.",
            message="Failed to fetch totals",
            status_code=500
        )

@app.route("/match/<event_id>/btts", methods=["GET"])
def get_match_btts(event_id):
    """Get Both Teams To Score predictions for a specific match on-demand"""
    try:
        logger.info("Handling /match btts request", extra={"event_id": event_id})
        sport_key = request.args.get("sport_key")
        home_team = request.args.get("home_team")
        away_team = request.args.get("away_team")
        league_code = request.args.get("league")

        if not sport_key:
            return make_error(
                error="sport_key parameter required",
                message="Missing sport_key parameter",
                status_code=400
            )

        from .odds_api_client import get_event_odds
        from .odds_calculator import calculate_btts_from_odds, calculate_btts_probability_from_xg

        # Fetch BTTS odds from The Odds API
        odds_data = get_event_odds(sport_key, event_id, regions="us,uk,eu", markets="btts")

        if not odds_data:
            return make_error(
                error="No BTTS odds found for this match",
                message="No BTTS odds found",
                status_code=404
            )
        
        # Calculate market consensus from bookmakers
        btts_market = calculate_btts_from_odds(odds_data)
        
        # Get xG-based prediction if xG data available
        # NOTE: BTTS needs TRUE defensive xGA from Understat, not FBref's PSxGA (goalkeeper metric)
        btts_xg = None
        if home_team and away_team and league_code:
            try:
                # Get offensive xG from FBref
                xg_prediction = get_match_xg_prediction(home_team, away_team, league_code)
                
                # Get defensive xGA from Understat context (TRUE defensive metric, not goalkeeper PSxGA)
                from .understat_client import fetch_understat_standings
                current_season = get_current_season()
                standings = fetch_understat_standings(league_code, current_season)
                
                home_xg_per_game = None
                away_xg_per_game = None
                home_xga_per_game = None
                away_xga_per_game = None
                
                # Get offensive xG/game from FBref
                if xg_prediction.get('available') and xg_prediction.get('xg'):
                    home_xg_per_game = xg_prediction['xg'].get('home_stats', {}).get('xg_for_per_game')
                    away_xg_per_game = xg_prediction['xg'].get('away_stats', {}).get('xg_for_per_game')
                
                # Get defensive xGA/game from Understat standings (NOT PSxGA)
                if standings:
                    home_standings = next((team for team in standings if fuzzy_team_match(team['name'], home_team)), None)
                    away_standings = next((team for team in standings if fuzzy_team_match(team['name'], away_team)), None)
                    
                    if home_standings and home_standings.get('xGA') is not None and home_standings.get('played', 0) > 0:
                        home_xga_per_game = home_standings['xGA'] / home_standings['played']
                    
                    if away_standings and away_standings.get('xGA') is not None and away_standings.get('played', 0) > 0:
                        away_xga_per_game = away_standings['xGA'] / away_standings['played']
                    
                if all([x is not None for x in [home_xg_per_game, away_xg_per_game, home_xga_per_game, away_xga_per_game]]):
                    btts_xg = calculate_btts_probability_from_xg(
                        home_xg_per_game,
                        away_xg_per_game,
                        home_xga_per_game,
                        away_xga_per_game
                    )
            except Exception as e:
                logger.warning("⚠️  Could not calculate xG-based BTTS: %s", e)
                btts_xg = None
        
        return make_ok({
            "btts": {
                "market": btts_market,
                "xg_model": btts_xg
            },
            "source": "The Odds API + xG Analysis"
        })

    except Exception as e:
        logger.exception("Error fetching BTTS for %s", event_id)
        return make_error(
            error="Unable to load BTTS data. Please try again later.",
            message="Failed to fetch BTTS data",
            status_code=500
        )

@app.route("/match/<event_id>/xg", methods=["GET"])
def get_match_xg(event_id):
    """Get xG (Expected Goals) analysis for a specific match on-demand"""
    try:
        logger.info("Handling /match xg request", extra={"event_id": event_id})
        home_team = request.args.get("home_team")
        away_team = request.args.get("away_team")
        league_code = request.args.get("league")

        if not home_team or not away_team:
            return make_error(
                error="home_team and away_team parameters required",
                message="Missing team parameters",
                status_code=400
            )

        if not league_code:
            return make_error(
                error="league parameter required",
                message="Missing league parameter",
                status_code=400
            )

        # Get xG prediction for the match
        xg_prediction = get_match_xg_prediction(home_team, away_team, league_code)

        if not xg_prediction.get('available'):
            return make_ok({
                "xg": None,
                "error": xg_prediction.get('error', 'xG data not available'),
                "source": "FBref via soccerdata"
            })

        return make_ok({
            "xg": xg_prediction,
            "source": "FBref via soccerdata"
        })

    except Exception as e:
        logger.exception("Error fetching xG for %s", event_id)
        return make_error(
            error="Unable to load xG data. Please try again later.",
            message="Failed to fetch xG data",
            status_code=200
        )

@app.route("/career_xg", methods=["GET"])
@legacy_endpoint
def get_career_xg():
    """Get career xG statistics (2010-2025) for a team"""
    try:
        logger.info("Handling /career_xg request")
        team = request.args.get("team")
        league = request.args.get("league")

        if not team or not league:
            return make_error(
                error="team and league parameters required",
                message="Missing team or league parameter",
                status_code=400
            )

        from .xg_data_fetcher import fetch_career_xg_stats

        career_stats = fetch_career_xg_stats(team, league)

        if not career_stats:
            return make_ok({
                "career_xg": None,
                "error": "No historical xG data available for this team",
                "source": "FBref (2010-2025)"
            })

        return make_ok({
            "career_xg": career_stats,
            "source": "FBref (2010-2025)"
        })

    except Exception as e:
        logger.exception("Error fetching career xG")
        return make_error(
            error="Unable to load career xG data",
            message="Failed to fetch career xG",
            status_code=200
        )

@app.route("/match/<match_id>/context", methods=["GET"])
def get_match_context(match_id):
    """Get match context including standings, form, and Elo ratings"""
    try:
        logger.info("Handling /match context request", extra={"match_id": match_id})
        raw_league = request.args.get("league")
        league, _lw = validate_league(raw_league)
        normalized_league = normalize_league_code(raw_league)
        if normalized_league:
            league = normalized_league
        home_team, _ = validate_team_optional(request.args.get("home_team"))
        away_team, _ = validate_team_optional(request.args.get("away_team"))

        if not league:
            fallback_league = str(raw_league).strip().upper() if raw_league else ""
            if fallback_league:
                league = fallback_league
            else:
                return make_error(
                    error="league parameter required",
                    message="Missing league parameter",
                    status_code=400
                )

        from .understat_client import fetch_understat_standings
        from .elo_client import get_team_elo, calculate_elo_probabilities

        try:
            # Use Understat as primary source for standings with dynamic season
            current_season = get_current_season()
            logger.info("📊 Fetching standings from Understat", extra={"season": current_season})

            start_time = time.monotonic()
            standings = None
            home_elo = None
            away_elo = None
            source = None
            missing_sources = []
            timeout_missing = []

            def fetch_elos():
                logger.info("🎯 Fetching Elo ratings from ClubElo")
                return (
                    get_team_elo(home_team) if home_team else None,
                    get_team_elo(away_team) if away_team else None,
                )

            with ThreadPoolExecutor(max_workers=2) as executor:
                futures = {
                    "understat": executor.submit(fetch_understat_standings, league, current_season),
                    "elo": executor.submit(fetch_elos),
                }
                done, not_done = wait(futures.values(), timeout=API_TIMEOUT_CONTEXT)

                for key, future in futures.items():
                    if future in done:
                        try:
                            result = future.result()
                            if key == "understat":
                                standings = result
                                source = "Understat" if standings else None
                            elif key == "elo":
                                home_elo, away_elo = result
                            else:
                                pass
                        except APIError as api_err:
                            logger.warning(
                                "API error from %s: %s", key, getattr(api_err, "message", str(api_err))
                            )
                            missing_sources.append(key)
                        except (ValueError, KeyError) as parse_err:
                            logger.warning("Parse error from %s: %s", key, parse_err)
                            missing_sources.append(key)
                        except FuturesTimeoutError:
                            logger.warning("Timeout retrieving future for %s", key)
                            missing_sources.append(key)
                        except Exception as unexpected:
                            logger.exception("Unexpected error from %s", key)
                            missing_sources.append(key)
                    else:
                        future.cancel()
                        logger.warning("Timeout retrieving future for %s", key)
                        missing_sources.append(key)
                        timeout_missing.append(key)

            timed_out = bool(timeout_missing)
            if timed_out:
                elapsed = time.monotonic() - start_time
                logger.warning("[ContextFetcher] Timeout after %.2fs – served partial data.", elapsed)
            elif missing_sources:
                logger.warning("[ContextFetcher] Partial data due to errors: %s", missing_sources)

            # Calculate Elo-based probabilities
            elo_probs = calculate_elo_probabilities(home_elo, away_elo) if home_elo and away_elo else None
            
            home_data = None
            away_data = None
            
            if standings and home_team:
                home_data = next((team for team in standings if fuzzy_team_match(team['name'], home_team)), None)
            
            if standings and away_team:
                away_data = next((team for team in standings if fuzzy_team_match(team['name'], away_team)), None)
            
            # Generate narrative based on available data
            if home_data and away_data:
                narrative = generate_match_narrative(home_data, away_data)
                if source:
                    logger.info("✅ Standings fetched", extra={"source": source})
            elif home_data or away_data:
                narrative = "Partial standings available. Full context data unavailable for this match."
            else:
                narrative = f"Standings not available for {league}. This may be a cup competition or teams not found in league standings."
            
            # Calculate season display string
            season_start = current_season - 1
            season_display = f"{season_start}/{str(current_season)[-2:]}"
            
            home_logo_url, away_logo_url = build_team_logo_urls(home_team, away_team)

            context = {
                "home_team": {
                    "position": home_data.get('position') if home_data else None,
                    "points": home_data.get('points') if home_data else None,
                    "form": home_data.get('form') if home_data else None,
                    "name": home_team,
                    "logo_url": home_logo_url,
                    "ppda_coef": home_data.get('ppda_coef') if home_data else None,
                    "oppda_coef": home_data.get('oppda_coef') if home_data else None,
                    "xG": home_data.get('xG') if home_data else None,
                    "xGA": home_data.get('xGA') if home_data else None,
                    "elo_rating": home_elo,
                    "played": home_data.get('match_count', home_data.get('played', 0)) if home_data else 0,
                    "xg_percentile": home_data.get('xg_percentile') if home_data else None,
                    "xga_percentile": home_data.get('xga_percentile') if home_data else None,
                    "ppda_percentile": home_data.get('ppda_percentile') if home_data else None,
                    "attack_rating": home_data.get('attack_rating') if home_data else None,
                    "defense_rating": home_data.get('defense_rating') if home_data else None,
                    "league_stats": home_data.get('league_stats') if home_data else None,
                    "recent_trend": home_data.get('recent_trend') if home_data else None
                },
                "away_team": {
                    "position": away_data.get('position') if away_data else None,
                    "points": away_data.get('points') if away_data else None,
                    "form": away_data.get('form') if away_data else None,
                    "name": away_team,
                    "logo_url": away_logo_url,
                    "ppda_coef": away_data.get('ppda_coef') if away_data else None,
                    "oppda_coef": away_data.get('oppda_coef') if away_data else None,
                    "xG": away_data.get('xG') if away_data else None,
                    "xGA": away_data.get('xGA') if away_data else None,
                    "elo_rating": away_elo,
                    "played": away_data.get('match_count', away_data.get('played', 0)) if away_data else 0,
                    "xg_percentile": away_data.get('xg_percentile') if away_data else None,
                    "xga_percentile": away_data.get('xga_percentile') if away_data else None,
                    "ppda_percentile": away_data.get('ppda_percentile') if away_data else None,
                    "attack_rating": away_data.get('attack_rating') if away_data else None,
                    "defense_rating": away_data.get('defense_rating') if away_data else None,
                    "league_stats": away_data.get('league_stats') if away_data else None,
                    "recent_trend": away_data.get('recent_trend') if away_data else None
                },
                "elo_predictions": elo_probs,
                "narrative": narrative,
                "has_data": bool(home_data or away_data),
                "source": source,
                "season_display": season_display,
                "home_logo_url": home_logo_url,
                "away_logo_url": away_logo_url,
            }

            if elo_probs:
                logger.info(
                    "✅ Elo predictions computed",
                    extra={
                        "home_win": elo_probs['home_win'],
                        "draw": elo_probs['draw'],
                        "away_win": elo_probs['away_win']
                    }
                )

            if timed_out:
                context.update(
                    {
                        "partial": True,
                        "missing": sorted(set(timeout_missing)),
                        "source": "partial_timeout",
                        "warning": "context timeout",
                    }
                )
                if source:
                    context["standings_source"] = source
            else:
                context["source"] = source

            return make_ok(context)

        except APIError:
            raise
        except FuturesTimeoutError:
            raise
        except Exception as e:
            logger.exception("Error fetching context for %s", match_id)
            return make_ok({"narrative": "Match context unavailable"})

    except APIError as e:
        logger.warning(
            "Upstream API error in /match/context: %s",
            getattr(e, "message", str(e)),
        )
        return make_error(
            {"source": getattr(e, "source", None), "detail": str(e)},
            "Upstream API error",
            status_code=502,
        )
    except FuturesTimeoutError:
        logger.warning("Global timeout in /match/context")
        return make_error(None, "Context assembly timeout", status_code=504)
    except Exception as e:
        logger.exception("Error in match context for %s", match_id)
        return make_error(
            error="Unable to load match context. Please try again later.",
            message="Failed to fetch match context",
            status_code=500
        )

def generate_match_narrative(home_data, away_data):
    """Generate a narrative description of the match importance"""
    home_pos = home_data.get('position', 99)
    away_pos = away_data.get('position', 99)
    
    if home_pos <= 2 and away_pos <= 2:
        return "Top of the table clash between title contenders"
    elif home_pos <= 4 and away_pos <= 4:
        return "Champions League qualification battle"
    elif abs(home_pos - away_pos) <= 2:
        return "Close contest between neighboring teams in the standings"
    elif home_pos <= 3:
        return f"League leaders face mid-table opposition"
    elif away_pos <= 3:
        return f"Underdogs host league leaders"
    else:
        return "Mid-table encounter"

@app.route("/process_data", methods=["POST"])
def process_data():
    """Process all scraped match data"""
    try:
        logger.info("Handling /process_data request")
        return make_error(
            error="Data processing via this endpoint is deprecated. Please use API-Football for data.",
            message="Endpoint deprecated",
            status_code=400
        )
    except Exception as e:
        logger.exception("Error handling /process_data request")
        return make_error(
            error="Service error. Please try again later.",
            message="Service error",
            status_code=500
        )

if __name__ == "__main__":
    app.run(debug=True, host="0.0.0.0", port=5000)
<|MERGE_RESOLUTION|>--- conflicted
+++ resolved
@@ -22,7 +22,12 @@
 from .odds_api_client import get_upcoming_matches_with_odds, LEAGUE_CODE_MAPPING
 from .odds_calculator import calculate_predictions_from_odds
 from .xg_data_fetcher import get_match_xg_prediction
-from .utils import get_current_season, normalize_league_code, normalize_team_name, fuzzy_team_match
+from .utils import (
+    get_current_season,
+    normalize_league_code,
+    normalize_team_name,
+    fuzzy_team_match,
+)
 from .errors import APIError
 from .validators import (
     validate_league,
@@ -34,11 +39,13 @@
 STATIC_DIR = os.path.join(PKG_DIR, "static")
 
 app = Flask(__name__, static_folder=STATIC_DIR, static_url_path="/static")
-app.config['TEMPLATES_AUTO_RELOAD'] = True
+app.config["TEMPLATES_AUTO_RELOAD"] = True
 
 logger = setup_logger(__name__)
 
+# ---------------------------
 # Logo helpers
+# ---------------------------
 
 def to_static_url(abs_path: str) -> str:
     """
@@ -55,42 +62,51 @@
 
 
 def build_team_logo_urls(home_team: Optional[str], away_team: Optional[str]) -> tuple[str, str]:
+    """
+    Resolve local or remote logos for the two teams.
+    If resolve_logo returns an absolute HTTP(S) URL, pass it through.
+    Otherwise, convert the absolute filesystem path under /static to a URL.
+    """
     home_logo_ref = resolve_logo(home_team)
     away_logo_ref = resolve_logo(away_team)
 
     home_logo_url = (
         home_logo_ref
-        if isinstance(home_logo_ref, str) and home_logo_ref.startswith("http")
+        if isinstance(home_logo_ref, str) and home_logo_ref.startswith(("http://", "https://"))
         else to_static_url(home_logo_ref)
     )
     away_logo_url = (
         away_logo_ref
-        if isinstance(away_logo_ref, str) and away_logo_ref.startswith("http")
+        if isinstance(away_logo_ref, str) and away_logo_ref.startswith(("http://", "https://"))
         else to_static_url(away_logo_ref)
     )
 
     return home_logo_url, away_logo_url
 
-# Global variables
-# Note: Matches fetched from The Odds API, standings from Understat
+
+# ---------------------------
+# Routes
+# ---------------------------
 
 @app.route("/")
 def index():
     """Render the home page"""
     return render_template("index.html")
 
+
 @app.route("/learn")
 def learn():
     """Educational page about football analytics and betting strategies"""
     return render_template("learn.html")
 
+
 @app.route("/demo")
 def demo():
     """Demo page to showcase Over/Under and Match Context features (static version)"""
     try:
-        with open('/tmp/demo_static.html', 'r') as f:
+        with open("/tmp/demo_static.html", "r") as f:
             return f.read()
-    except:
+    except Exception:
         return "Demo page not available", 404
 
 
@@ -110,150 +126,198 @@
         status_code=200,
     )
 
+
 @app.route("/upcoming", methods=["GET"])
 @legacy_endpoint
 def upcoming():
-    """Get upcoming matches with predictions using The Odds API (primary) and football-data.org (fallback)"""
+    """Get upcoming matches with predictions using The Odds API (primary)."""
     raw_league = request.args.get("league")
     league, _lw = validate_league(raw_league)
     next_n_days, _nw = validate_next_n_days(request.args.get("next_n_days"))
-    home_team, _ = validate_team_optional(request.args.get("home_team"))
-    away_team, _ = validate_team_optional(request.args.get("away_team"))
+    home_team_param, _ = validate_team_optional(request.args.get("home_team"))
+    away_team_param, _ = validate_team_optional(request.args.get("away_team"))
+
+    # Normalize league to canonical code for Odds mapping
     league_code: Optional[str] = None
     if raw_league:
         league_code = normalize_league_code(raw_league)
     if not league_code and league:
         league_code = normalize_league_code(league) or league
 
-    try:
-        logger.info("Handling /upcoming request", extra={
+    logger.info(
+        "Handling /upcoming request",
+        extra={
             "league": league,
+            "league_code": league_code,
             "next_n_days": next_n_days,
-            "home_team": home_team,
-            "away_team": away_team,
-        })
+            "home_team": home_team_param,
+            "away_team": away_team_param,
+        },
+    )
+
+    # Build the list of leagues to fetch from Odds
+    if league_code:
+        leagues_to_fetch: list[str] = [league_code]
+        logger.debug("upcoming: normalized league=%s from raw=%s", league_code, raw_league or league)
+    elif raw_league:
+        # User provided something we could not normalize; fall back to all mapped leagues
         leagues_to_fetch = list(LEAGUE_CODE_MAPPING.keys())
-        normalized_league_code = None
-
-        if league:
-            normalized_league_code = normalize_league_code(league)
-            logger.debug(
-                "upcoming: received league=%s normalized_league_code=%s",
-                league,
-                normalized_league_code,
-            )
-            if normalized_league_code:
-                leagues_to_fetch = [normalized_league_code]
-            else:
-                logger.debug(
-                    "upcoming: cannot normalize league=%s; using default all-leagues",
-                    league,
+        logger.debug("upcoming: cannot normalize league=%s; defaulting to all mapped leagues", raw_league)
+    else:
+        leagues_to_fetch = list(LEAGUE_CODE_MAPPING.keys())
+
+    logger.info("🔍 Fetching matches with odds from The Odds API...")
+
+    # Graceful resilience: never emit 503 for Odds failures; return 200 + warning/empty.
+    try:
+        odds_matches = get_upcoming_matches_with_odds(
+            league_codes=leagues_to_fetch,
+            next_n_days=next_n_days,
+        )
+    except (APIError, requests.RequestException) as e:
+        logger.warning(
+            "upcoming: odds unavailable for leagues=%s due to %s",
+            leagues_to_fetch,
+            getattr(e, "code", e.__class__.__name__),
+        )
+        return make_ok(
+            {
+                "matches": [],
+                "total_matches": 0,
+                "source": "odds_unavailable",
+                "warning": "odds_unavailable_for_league",
+            }
+        )
+    except Exception:
+        logger.exception("⚠️  Unexpected error while fetching odds")
+        return make_ok(
+            {
+                "matches": [],
+                "total_matches": 0,
+                "source": "odds_unavailable",
+                "warning": "odds_unavailable_for_league",
+            }
+        )
+
+    if not odds_matches:
+        logger.info("upcoming: no matches from odds for leagues=%s", leagues_to_fetch)
+        return make_ok({"matches": [], "total_matches": 0, "source": "odds"})
+
+    # ---- Decorate results (unchanged business logic) ---------------------------------
+    from .elo_client import get_team_elo, calculate_elo_probabilities
+
+    for match in odds_matches:
+        predictions = calculate_predictions_from_odds(match)
+
+        # Format match data
+        match["datetime"] = match["commence_time"]
+        match["timestamp"] = datetime.fromisoformat(
+            match["commence_time"].replace("Z", "+00:00")
+        ).timestamp()
+
+        home_logo_url, away_logo_url = build_team_logo_urls(
+            match.get("home_team"),
+            match.get("away_team"),
+        )
+        match["home_logo_url"] = home_logo_url
+        match["away_logo_url"] = away_logo_url
+
+        # Elo predictions
+        home_team_name = match.get("home_team")
+        away_team_name = match.get("away_team")
+        if home_team_name and away_team_name:
+            home_elo = get_team_elo(home_team_name)
+            away_elo = get_team_elo(away_team_name)
+            if home_elo and away_elo:
+                match["elo_predictions"] = calculate_elo_probabilities(home_elo, away_elo)
+
+        # Unified predictions format
+        match["predictions"] = {
+            "1x2": {
+                "prediction": predictions["prediction"],
+                "confidence": predictions["confidence"],
+                "probabilities": predictions["probabilities"],
+                "is_safe_bet": predictions["confidence"] >= 60,
+                "bookmaker_count": predictions["bookmaker_count"],
+            },
+            "best_odds": predictions["best_odds"],
+            "arbitrage": predictions["arbitrage"],
+        }
+
+    logger.info("✅ Found %d matches from The Odds API", len(odds_matches))
+    return make_ok(
+        {
+            "matches": odds_matches,
+            "total_matches": len(odds_matches),
+            "source": "The Odds API",
+        }
+    )
+
+
+@app.route("/search", methods=["POST"])
+@legacy_endpoint
+def search():
+    """Search for matches by team name"""
+    team_name = request.form.get("team_name", "").strip()
+
+    if not team_name:
+        return make_error(
+            error="Please provide a team name",
+            message="Invalid team name",
+            status_code=400,
+        )
+
+    try:
+        logger.info("Handling /search request", extra={"team_name": team_name})
+        logger.info("🔍 Searching for team: %s", team_name)
+
+        # Use The Odds API to fetch matches from all leagues
+        try:
+            odds_matches = get_upcoming_matches_with_odds(
+                league_codes=list(LEAGUE_CODE_MAPPING.keys()),
+                next_n_days=30,
+            )
+
+            if not odds_matches:
+                # No matches from Odds API - return empty result
+                logger.info("ℹ️ No matches available from The Odds API")
+                return make_error(
+                    error=f"No matches found for team '{team_name}' - try again later",
+                    message="No matches available",
+                    status_code=404,
                 )
-        # Try The Odds API first (provides both matches and odds-based predictions)
-        logger.info("🔍 Fetching matches with odds from The Odds API...")
-<<<<<<< HEAD
-        try:
-            odds_matches = get_upcoming_matches_with_odds(league_codes=leagues_to_fetch, next_n_days=next_n_days)
-
-            if not odds_matches:
-                logger.info(
-                    "upcoming: no matches returned from odds for league(s)=%s",
-                    leagues_to_fetch,
+
+            # Filter matches by team name
+            team_name_lower = team_name.lower()
+            filtered_matches = [
+                match
+                for match in odds_matches
+                if team_name_lower in match.get("home_team", "").lower()
+                or team_name_lower in match.get("away_team", "").lower()
+            ]
+
+            if not filtered_matches:
+                return make_error(
+                    error=f"No matches found for team '{team_name}'",
+                    message="No matches found",
+                    status_code=404,
                 )
-                return make_ok({
-                    "matches": [],
-                    "total_matches": 0,
-                    "source": "odds",
-                })
-
-=======
-        if raw_league:
-            logger.debug(
-                "League query param normalized from %s to %s",
-                raw_league,
-                league_code,
-            )
-
-        single_league_request = bool(raw_league)
-        leagues_to_fetch: list[str] = []
-        if league_code:
-            leagues_to_fetch = [league_code]
-        elif not raw_league:
-            leagues_to_fetch = list(LEAGUE_CODE_MAPPING.keys())
-        else:
-            logger.debug(
-                "No normalized league mapping for input '%s'; skipping Odds fetch",
-                raw_league,
-            )
-
-        odds_matches = []
-        if leagues_to_fetch:
-            try:
-                odds_matches = get_upcoming_matches_with_odds(
-                    league_codes=leagues_to_fetch,
-                    next_n_days=next_n_days,
-                )
-            except APIError as e:
-                logger.warning(
-                    "Odds unavailable for league=%s due to %s",
-                    league_code or league or raw_league or "ALL",
-                    e.__class__.__name__,
-                )
-                if not single_league_request:
-                    return make_error(
-                        error=e,
-                        message="Failed to fetch upcoming matches",
-                        status_code=503,
-                    )
-            except Exception as e:
-                logger.warning(
-                    "Odds unavailable for league=%s due to unexpected %s",
-                    league_code or league or raw_league or "ALL",
-                    e.__class__.__name__,
-                )
-                if not single_league_request:
-                    logger.exception("⚠️  The Odds API error")
-                    return make_error(
-                        error="Unable to fetch matches. Please try again later.",
-                        message="Failed to fetch upcoming matches",
-                        status_code=500,
-                    )
-
-        if odds_matches:
->>>>>>> 5ca1534f
-            # Import Elo client for predictions
-            from .elo_client import get_team_elo, calculate_elo_probabilities
 
             # Calculate predictions from odds for each match
-            for match in odds_matches:
+            for match in filtered_matches:
                 predictions = calculate_predictions_from_odds(match)
 
                 # Format match data
                 match["datetime"] = match["commence_time"]
-                match["timestamp"] = datetime.fromisoformat(match["commence_time"].replace('Z', '+00:00')).timestamp()
+                match["timestamp"] = datetime.fromisoformat(
+                    match["commence_time"].replace("Z", "+00:00")
+                ).timestamp()
                 home_logo_url, away_logo_url = build_team_logo_urls(
                     match.get("home_team"),
                     match.get("away_team"),
                 )
                 match["home_logo_url"] = home_logo_url
                 match["away_logo_url"] = away_logo_url
-
-                # Add Elo predictions
-<<<<<<< HEAD
-                home_team = match.get("home_team")
-                away_team = match.get("away_team")
-                if home_team and away_team:
-                    home_elo = get_team_elo(home_team)
-                    away_elo = get_team_elo(away_team)
-=======
-                home_team_name = match.get("home_team")
-                away_team_name = match.get("away_team")
-                if home_team_name and away_team_name:
-                    home_elo = get_team_elo(home_team_name)
-                    away_elo = get_team_elo(away_team_name)
->>>>>>> 5ca1534f
-                    if home_elo and away_elo:
-                        match["elo_predictions"] = calculate_elo_probabilities(home_elo, away_elo)
 
                 # Add predictions in the expected format
                 match["predictions"] = {
@@ -262,157 +326,38 @@
                         "confidence": predictions["confidence"],
                         "probabilities": predictions["probabilities"],
                         "is_safe_bet": predictions["confidence"] >= 60,
-                        "bookmaker_count": predictions["bookmaker_count"]
+                        "bookmaker_count": predictions["bookmaker_count"],
                     },
                     "best_odds": predictions["best_odds"],
-                    "arbitrage": predictions["arbitrage"]
+                    "arbitrage": predictions["arbitrage"],
                 }
 
-            logger.info("✅ Found %d matches from The Odds API", len(odds_matches))
-            return make_ok({
-                "matches": odds_matches,
-                "total_matches": len(odds_matches),
-                "source": "The Odds API"
-            })
-<<<<<<< HEAD
-        except (APIError, requests.RequestException) as e:
-            logger.warning(
-                "upcoming: odds unavailable for league(s)=%s", leagues_to_fetch,
-                exc_info=False,
-            )
-            logger.debug("upcoming: odds failure detail=%s", e)
-            return make_ok({
-                "matches": [],
-                "source": "odds_unavailable",
-                "warning": "odds_unavailable_for_league",
-            })
-        except Exception:
-            logger.exception("⚠️  The Odds API error")
-            return make_error(
-                error="Unable to fetch matches. Please try again later.",
-                message="Failed to fetch upcoming matches",
-                status_code=500
-            )
-=======
-
-        if single_league_request:
-            warning_payload = {
-                "matches": [],
-                "total_matches": 0,
-                "source": "odds_unavailable",
-                "warning": "odds_unavailable_for_league",
-            }
-            return make_ok(warning_payload)
->>>>>>> 5ca1534f
-
-    except Exception as e:
-        logger.exception("❌ Critical error")
-        return make_error(
-            error="Service temporarily unavailable. Please try again later.",
-            message="Service temporarily unavailable",
-            status_code=500
-        )
-
-
-@app.route("/search", methods=["POST"])
-@legacy_endpoint
-def search():
-    """Search for matches by team name"""
-    team_name = request.form.get("team_name", "").strip()
-
-    if not team_name:
-        return make_error(
-            error="Please provide a team name",
-            message="Invalid team name",
-            status_code=400
-        )
-
-    try:
-        logger.info("Handling /search request", extra={"team_name": team_name})
-        logger.info("🔍 Searching for team: %s", team_name)
-
-        # Use The Odds API to fetch matches from all leagues
-        try:
-            odds_matches = get_upcoming_matches_with_odds(
-                league_codes=list(LEAGUE_CODE_MAPPING.keys()),
-                next_n_days=30
-            )
-            
-            if not odds_matches:
-                # No matches from Odds API - return empty result
-                logger.info("ℹ️ No matches available from The Odds API")
-                return make_error(
-                    error=f"No matches found for team '{team_name}' - try again later",
-                    message="No matches available",
-                    status_code=404
-                )
-
-            # Filter matches by team name
-            team_name_lower = team_name.lower()
-            filtered_matches = [
-                match for match in odds_matches
-                if team_name_lower in match.get("home_team", "").lower() or 
-                   team_name_lower in match.get("away_team", "").lower()
-            ]
-            
-            if not filtered_matches:
-                return make_error(
-                    error=f"No matches found for team '{team_name}'",
-                    message="No matches found",
-                    status_code=404
-                )
-            
-            # Calculate predictions from odds for each match
-            for match in filtered_matches:
-                predictions = calculate_predictions_from_odds(match)
-
-                # Format match data
-                match["datetime"] = match["commence_time"]
-                match["timestamp"] = datetime.fromisoformat(match["commence_time"].replace('Z', '+00:00')).timestamp()
-                home_logo_url, away_logo_url = build_team_logo_urls(
-                    match.get("home_team"),
-                    match.get("away_team"),
-                )
-                match["home_logo_url"] = home_logo_url
-                match["away_logo_url"] = away_logo_url
-
-                # Add predictions in the expected format
-                match["predictions"] = {
-                    "1x2": {
-                        "prediction": predictions["prediction"],
-                        "confidence": predictions["confidence"],
-                        "probabilities": predictions["probabilities"],
-                        "is_safe_bet": predictions["confidence"] >= 60,
-                        "bookmaker_count": predictions["bookmaker_count"]
-                    },
-                    "best_odds": predictions["best_odds"],
-                    "arbitrage": predictions["arbitrage"]
-                }
-            
             # Sort by date
             filtered_matches = sorted(filtered_matches, key=lambda x: x["timestamp"])
-            
-            logger.info("✅ Found %d matches for '%s' from The Odds API", len(filtered_matches), team_name)
-            return make_ok({
-                "matches": filtered_matches,
-                "source": "The Odds API"
-            })
-
-        except Exception as odds_e:
+
+            logger.info(
+                "✅ Found %d matches for '%s' from The Odds API",
+                len(filtered_matches),
+                team_name,
+            )
+            return make_ok({"matches": filtered_matches, "source": "The Odds API"})
+
+        except Exception:
             logger.exception("⚠️ The Odds API error during search")
             return make_error(
                 error="Search service temporarily unavailable",
                 message="Search service temporarily unavailable",
-                status_code=503
-            )
-
-    except Exception as e:
+                status_code=503,
+            )
+
+    except Exception:
         logger.exception("Error in search")
         return make_error(
             error="Search failed. Please try again later.",
             message="Search failed",
-            status_code=500
-        )
+            status_code=500,
+        )
+
 
 @app.route("/match/<match_id>", methods=["GET"])
 def get_match(match_id):
@@ -422,8 +367,9 @@
     return make_error(
         error="This endpoint is deprecated. Match details are included in the /upcoming endpoint.",
         message="Endpoint deprecated",
-        status_code=410
+        status_code=410,
     )
+
 
 @app.route("/predict/<match_id>", methods=["GET"])
 def predict_match(match_id):
@@ -438,17 +384,17 @@
                     "probabilities": {
                         "HOME_WIN": 0.33,
                         "DRAW": 0.33,
-                        "AWAY_WIN": 0.33
+                        "AWAY_WIN": 0.33,
                     },
                     "is_safe_bet": False,
-                    "note": "Individual match predictions available when browsing upcoming matches with odds"
+                    "note": "Individual match predictions available when browsing upcoming matches with odds",
                 },
                 "best_odds": None,
-                "arbitrage": None
+                "arbitrage": None,
             },
-            "note": "Prediction data with odds is available when browsing upcoming matches"
+            "note": "Prediction data with odds is available when browsing upcoming matches",
         }
-        
+
         return make_ok(response)
 
     except Exception as e:
@@ -456,8 +402,9 @@
         return make_error(
             error="Unable to load predictions. Please try again later.",
             message="Prediction service error",
-            status_code=500
-        )
+            status_code=500,
+        )
+
 
 @app.route("/match/<event_id>/totals", methods=["GET"])
 def get_match_totals(event_id):
@@ -469,35 +416,35 @@
             return make_error(
                 error="sport_key parameter required",
                 message="Missing sport_key parameter",
-                status_code=400
+                status_code=400,
             )
 
         from .odds_api_client import get_event_odds
         from .odds_calculator import calculate_totals_from_odds
 
-        odds_data = get_event_odds(sport_key, event_id, regions="us,uk,eu", markets="totals")
+        odds_data = get_event_odds(
+            sport_key, event_id, regions="us,uk,eu", markets="totals"
+        )
 
         if not odds_data:
             return make_error(
                 error="No totals odds found for this match",
                 message="No totals odds found",
-                status_code=404
+                status_code=404,
             )
 
         totals_predictions = calculate_totals_from_odds(odds_data)
 
-        return make_ok({
-            "totals": totals_predictions,
-            "source": "The Odds API"
-        })
-
-    except Exception as e:
+        return make_ok({"totals": totals_predictions, "source": "The Odds API"})
+
+    except Exception:
         logger.exception("Error fetching totals for %s", event_id)
         return make_error(
             error="Unable to load over/under data. Please try again later.",
             message="Failed to fetch totals",
-            status_code=500
-        )
+            status_code=500,
+        )
+
 
 @app.route("/match/<event_id>/btts", methods=["GET"])
 def get_match_btts(event_id):
@@ -513,25 +460,30 @@
             return make_error(
                 error="sport_key parameter required",
                 message="Missing sport_key parameter",
-                status_code=400
+                status_code=400,
             )
 
         from .odds_api_client import get_event_odds
-        from .odds_calculator import calculate_btts_from_odds, calculate_btts_probability_from_xg
+        from .odds_calculator import (
+            calculate_btts_from_odds,
+            calculate_btts_probability_from_xg,
+        )
 
         # Fetch BTTS odds from The Odds API
-        odds_data = get_event_odds(sport_key, event_id, regions="us,uk,eu", markets="btts")
+        odds_data = get_event_odds(
+            sport_key, event_id, regions="us,uk,eu", markets="btts"
+        )
 
         if not odds_data:
             return make_error(
                 error="No BTTS odds found for this match",
                 message="No BTTS odds found",
-                status_code=404
-            )
-        
+                status_code=404,
+            )
+
         # Calculate market consensus from bookmakers
         btts_market = calculate_btts_from_odds(odds_data)
-        
+
         # Get xG-based prediction if xG data available
         # NOTE: BTTS needs TRUE defensive xGA from Understat, not FBref's PSxGA (goalkeeper metric)
         btts_xg = None
@@ -539,59 +491,78 @@
             try:
                 # Get offensive xG from FBref
                 xg_prediction = get_match_xg_prediction(home_team, away_team, league_code)
-                
+
                 # Get defensive xGA from Understat context (TRUE defensive metric, not goalkeeper PSxGA)
                 from .understat_client import fetch_understat_standings
+
                 current_season = get_current_season()
                 standings = fetch_understat_standings(league_code, current_season)
-                
+
                 home_xg_per_game = None
                 away_xg_per_game = None
                 home_xga_per_game = None
                 away_xga_per_game = None
-                
+
                 # Get offensive xG/game from FBref
-                if xg_prediction.get('available') and xg_prediction.get('xg'):
-                    home_xg_per_game = xg_prediction['xg'].get('home_stats', {}).get('xg_for_per_game')
-                    away_xg_per_game = xg_prediction['xg'].get('away_stats', {}).get('xg_for_per_game')
-                
+                if xg_prediction.get("available") and xg_prediction.get("xg"):
+                    home_xg_per_game = xg_prediction["xg"].get("home_stats", {}).get(
+                        "xg_for_per_game"
+                    )
+                    away_xg_per_game = xg_prediction["xg"].get("away_stats", {}).get(
+                        "xg_for_per_game"
+                    )
+
                 # Get defensive xGA/game from Understat standings (NOT PSxGA)
                 if standings:
-                    home_standings = next((team for team in standings if fuzzy_team_match(team['name'], home_team)), None)
-                    away_standings = next((team for team in standings if fuzzy_team_match(team['name'], away_team)), None)
-                    
-                    if home_standings and home_standings.get('xGA') is not None and home_standings.get('played', 0) > 0:
-                        home_xga_per_game = home_standings['xGA'] / home_standings['played']
-                    
-                    if away_standings and away_standings.get('xGA') is not None and away_standings.get('played', 0) > 0:
-                        away_xga_per_game = away_standings['xGA'] / away_standings['played']
-                    
-                if all([x is not None for x in [home_xg_per_game, away_xg_per_game, home_xga_per_game, away_xga_per_game]]):
+                    home_standings = next(
+                        (team for team in standings if fuzzy_team_match(team["name"], home_team)),
+                        None,
+                    )
+                    away_standings = next(
+                        (team for team in standings if fuzzy_team_match(team["name"], away_team)),
+                        None,
+                    )
+
+                    if (
+                        home_standings
+                        and home_standings.get("xGA") is not None
+                        and home_standings.get("played", 0) > 0
+                    ):
+                        home_xga_per_game = home_standings["xGA"] / home_standings["played"]
+
+                    if (
+                        away_standings
+                        and away_standings.get("xGA") is not None
+                        and away_standings.get("played", 0) > 0
+                    ):
+                        away_xga_per_game = away_standings["xGA"] / away_standings["played"]
+
+                if all(
+                    x is not None
+                    for x in [home_xg_per_game, away_xg_per_game, home_xga_per_game, away_xga_per_game]
+                ):
                     btts_xg = calculate_btts_probability_from_xg(
                         home_xg_per_game,
                         away_xg_per_game,
                         home_xga_per_game,
-                        away_xga_per_game
+                        away_xga_per_game,
                     )
             except Exception as e:
                 logger.warning("⚠️  Could not calculate xG-based BTTS: %s", e)
                 btts_xg = None
-        
-        return make_ok({
-            "btts": {
-                "market": btts_market,
-                "xg_model": btts_xg
-            },
-            "source": "The Odds API + xG Analysis"
-        })
-
-    except Exception as e:
+
+        return make_ok(
+            {"btts": {"market": btts_market, "xg_model": btts_xg}, "source": "The Odds API + xG Analysis"}
+        )
+
+    except Exception:
         logger.exception("Error fetching BTTS for %s", event_id)
         return make_error(
             error="Unable to load BTTS data. Please try again later.",
             message="Failed to fetch BTTS data",
-            status_code=500
-        )
+            status_code=500,
+        )
+
 
 @app.route("/match/<event_id>/xg", methods=["GET"])
 def get_match_xg(event_id):
@@ -606,38 +577,38 @@
             return make_error(
                 error="home_team and away_team parameters required",
                 message="Missing team parameters",
-                status_code=400
+                status_code=400,
             )
 
         if not league_code:
             return make_error(
                 error="league parameter required",
                 message="Missing league parameter",
-                status_code=400
+                status_code=400,
             )
 
         # Get xG prediction for the match
         xg_prediction = get_match_xg_prediction(home_team, away_team, league_code)
 
-        if not xg_prediction.get('available'):
-            return make_ok({
-                "xg": None,
-                "error": xg_prediction.get('error', 'xG data not available'),
-                "source": "FBref via soccerdata"
-            })
-
-        return make_ok({
-            "xg": xg_prediction,
-            "source": "FBref via soccerdata"
-        })
-
-    except Exception as e:
+        if not xg_prediction.get("available"):
+            return make_ok(
+                {
+                    "xg": None,
+                    "error": xg_prediction.get("error", "xG data not available"),
+                    "source": "FBref via soccerdata",
+                }
+            )
+
+        return make_ok({"xg": xg_prediction, "source": "FBref via soccerdata"})
+
+    except Exception:
         logger.exception("Error fetching xG for %s", event_id)
         return make_error(
             error="Unable to load xG data. Please try again later.",
             message="Failed to fetch xG data",
-            status_code=200
-        )
+            status_code=200,
+        )
+
 
 @app.route("/career_xg", methods=["GET"])
 @legacy_endpoint
@@ -652,7 +623,7 @@
             return make_error(
                 error="team and league parameters required",
                 message="Missing team or league parameter",
-                status_code=400
+                status_code=400,
             )
 
         from .xg_data_fetcher import fetch_career_xg_stats
@@ -660,24 +631,24 @@
         career_stats = fetch_career_xg_stats(team, league)
 
         if not career_stats:
-            return make_ok({
-                "career_xg": None,
-                "error": "No historical xG data available for this team",
-                "source": "FBref (2010-2025)"
-            })
-
-        return make_ok({
-            "career_xg": career_stats,
-            "source": "FBref (2010-2025)"
-        })
-
-    except Exception as e:
+            return make_ok(
+                {
+                    "career_xg": None,
+                    "error": "No historical xG data available for this team",
+                    "source": "FBref (2010-2025)",
+                }
+            )
+
+        return make_ok({"career_xg": career_stats, "source": "FBref (2010-2025)"})
+
+    except Exception:
         logger.exception("Error fetching career xG")
         return make_error(
             error="Unable to load career xG data",
             message="Failed to fetch career xG",
-            status_code=200
-        )
+            status_code=200,
+        )
+
 
 @app.route("/match/<match_id>/context", methods=["GET"])
 def get_match_context(match_id):
@@ -700,7 +671,7 @@
                 return make_error(
                     error="league parameter required",
                     message="Missing league parameter",
-                    status_code=400
+                    status_code=400,
                 )
 
         from .understat_client import fetch_understat_standings
@@ -731,7 +702,7 @@
                     "understat": executor.submit(fetch_understat_standings, league, current_season),
                     "elo": executor.submit(fetch_elos),
                 }
-                done, not_done = wait(futures.values(), timeout=API_TIMEOUT_CONTEXT)
+                done, _ = wait(futures.values(), timeout=API_TIMEOUT_CONTEXT)
 
                 for key, future in futures.items():
                     if future in done:
@@ -742,8 +713,6 @@
                                 source = "Understat" if standings else None
                             elif key == "elo":
                                 home_elo, away_elo = result
-                            else:
-                                pass
                         except APIError as api_err:
                             logger.warning(
                                 "API error from %s: %s", key, getattr(api_err, "message", str(api_err))
@@ -755,7 +724,7 @@
                         except FuturesTimeoutError:
                             logger.warning("Timeout retrieving future for %s", key)
                             missing_sources.append(key)
-                        except Exception as unexpected:
+                        except Exception:
                             logger.exception("Unexpected error from %s", key)
                             missing_sources.append(key)
                     else:
@@ -772,17 +741,23 @@
                 logger.warning("[ContextFetcher] Partial data due to errors: %s", missing_sources)
 
             # Calculate Elo-based probabilities
-            elo_probs = calculate_elo_probabilities(home_elo, away_elo) if home_elo and away_elo else None
-            
+            elo_probs = (
+                calculate_elo_probabilities(home_elo, away_elo) if home_elo and away_elo else None
+            )
+
             home_data = None
             away_data = None
-            
+
             if standings and home_team:
-                home_data = next((team for team in standings if fuzzy_team_match(team['name'], home_team)), None)
-            
+                home_data = next(
+                    (team for team in standings if fuzzy_team_match(team["name"], home_team)), None
+                )
+
             if standings and away_team:
-                away_data = next((team for team in standings if fuzzy_team_match(team['name'], away_team)), None)
-            
+                away_data = next(
+                    (team for team in standings if fuzzy_team_match(team["name"], away_team)), None
+                )
+
             # Generate narrative based on available data
             if home_data and away_data:
                 narrative = generate_match_narrative(home_data, away_data)
@@ -791,54 +766,56 @@
             elif home_data or away_data:
                 narrative = "Partial standings available. Full context data unavailable for this match."
             else:
-                narrative = f"Standings not available for {league}. This may be a cup competition or teams not found in league standings."
-            
+                narrative = (
+                    f"Standings not available for {league}. This may be a cup competition or teams not found in league standings."
+                )
+
             # Calculate season display string
             season_start = current_season - 1
             season_display = f"{season_start}/{str(current_season)[-2:]}"
-            
+
             home_logo_url, away_logo_url = build_team_logo_urls(home_team, away_team)
 
             context = {
                 "home_team": {
-                    "position": home_data.get('position') if home_data else None,
-                    "points": home_data.get('points') if home_data else None,
-                    "form": home_data.get('form') if home_data else None,
+                    "position": home_data.get("position") if home_data else None,
+                    "points": home_data.get("points") if home_data else None,
+                    "form": home_data.get("form") if home_data else None,
                     "name": home_team,
                     "logo_url": home_logo_url,
-                    "ppda_coef": home_data.get('ppda_coef') if home_data else None,
-                    "oppda_coef": home_data.get('oppda_coef') if home_data else None,
-                    "xG": home_data.get('xG') if home_data else None,
-                    "xGA": home_data.get('xGA') if home_data else None,
+                    "ppda_coef": home_data.get("ppda_coef") if home_data else None,
+                    "oppda_coef": home_data.get("oppda_coef") if home_data else None,
+                    "xG": home_data.get("xG") if home_data else None,
+                    "xGA": home_data.get("xGA") if home_data else None,
                     "elo_rating": home_elo,
-                    "played": home_data.get('match_count', home_data.get('played', 0)) if home_data else 0,
-                    "xg_percentile": home_data.get('xg_percentile') if home_data else None,
-                    "xga_percentile": home_data.get('xga_percentile') if home_data else None,
-                    "ppda_percentile": home_data.get('ppda_percentile') if home_data else None,
-                    "attack_rating": home_data.get('attack_rating') if home_data else None,
-                    "defense_rating": home_data.get('defense_rating') if home_data else None,
-                    "league_stats": home_data.get('league_stats') if home_data else None,
-                    "recent_trend": home_data.get('recent_trend') if home_data else None
+                    "played": home_data.get("match_count", home_data.get("played", 0)) if home_data else 0,
+                    "xg_percentile": home_data.get("xg_percentile") if home_data else None,
+                    "xga_percentile": home_data.get("xga_percentile") if home_data else None,
+                    "ppda_percentile": home_data.get("ppda_percentile") if home_data else None,
+                    "attack_rating": home_data.get("attack_rating") if home_data else None,
+                    "defense_rating": home_data.get("defense_rating") if home_data else None,
+                    "league_stats": home_data.get("league_stats") if home_data else None,
+                    "recent_trend": home_data.get("recent_trend") if home_data else None,
                 },
                 "away_team": {
-                    "position": away_data.get('position') if away_data else None,
-                    "points": away_data.get('points') if away_data else None,
-                    "form": away_data.get('form') if away_data else None,
+                    "position": away_data.get("position") if away_data else None,
+                    "points": away_data.get("points") if away_data else None,
+                    "form": away_data.get("form") if away_data else None,
                     "name": away_team,
                     "logo_url": away_logo_url,
-                    "ppda_coef": away_data.get('ppda_coef') if away_data else None,
-                    "oppda_coef": away_data.get('oppda_coef') if away_data else None,
-                    "xG": away_data.get('xG') if away_data else None,
-                    "xGA": away_data.get('xGA') if away_data else None,
+                    "ppda_coef": away_data.get("ppda_coef") if away_data else None,
+                    "oppda_coef": away_data.get("oppda_coef") if away_data else None,
+                    "xG": away_data.get("xG") if away_data else None,
+                    "xGA": away_data.get("xGA") if away_data else None,
                     "elo_rating": away_elo,
-                    "played": away_data.get('match_count', away_data.get('played', 0)) if away_data else 0,
-                    "xg_percentile": away_data.get('xg_percentile') if away_data else None,
-                    "xga_percentile": away_data.get('xga_percentile') if away_data else None,
-                    "ppda_percentile": away_data.get('ppda_percentile') if away_data else None,
-                    "attack_rating": away_data.get('attack_rating') if away_data else None,
-                    "defense_rating": away_data.get('defense_rating') if away_data else None,
-                    "league_stats": away_data.get('league_stats') if away_data else None,
-                    "recent_trend": away_data.get('recent_trend') if away_data else None
+                    "played": away_data.get("match_count", away_data.get("played", 0)) if away_data else 0,
+                    "xg_percentile": away_data.get("xg_percentile") if away_data else None,
+                    "xga_percentile": away_data.get("xga_percentile") if away_data else None,
+                    "ppda_percentile": away_data.get("ppda_percentile") if away_data else None,
+                    "attack_rating": away_data.get("attack_rating") if away_data else None,
+                    "defense_rating": away_data.get("defense_rating") if away_data else None,
+                    "league_stats": away_data.get("league_stats") if away_data else None,
+                    "recent_trend": away_data.get("recent_trend") if away_data else None,
                 },
                 "elo_predictions": elo_probs,
                 "narrative": narrative,
@@ -853,10 +830,10 @@
                 logger.info(
                     "✅ Elo predictions computed",
                     extra={
-                        "home_win": elo_probs['home_win'],
-                        "draw": elo_probs['draw'],
-                        "away_win": elo_probs['away_win']
-                    }
+                        "home_win": elo_probs["home_win"],
+                        "draw": elo_probs["draw"],
+                        "away_win": elo_probs["away_win"],
+                    },
                 )
 
             if timed_out:
@@ -879,14 +856,13 @@
             raise
         except FuturesTimeoutError:
             raise
-        except Exception as e:
+        except Exception:
             logger.exception("Error fetching context for %s", match_id)
             return make_ok({"narrative": "Match context unavailable"})
 
     except APIError as e:
         logger.warning(
-            "Upstream API error in /match/context: %s",
-            getattr(e, "message", str(e)),
+            "Upstream API error in /match/context: %s", getattr(e, "message", str(e))
         )
         return make_error(
             {"source": getattr(e, "source", None), "detail": str(e)},
@@ -896,19 +872,20 @@
     except FuturesTimeoutError:
         logger.warning("Global timeout in /match/context")
         return make_error(None, "Context assembly timeout", status_code=504)
-    except Exception as e:
+    except Exception:
         logger.exception("Error in match context for %s", match_id)
         return make_error(
             error="Unable to load match context. Please try again later.",
             message="Failed to fetch match context",
-            status_code=500
-        )
+            status_code=500,
+        )
+
 
 def generate_match_narrative(home_data, away_data):
     """Generate a narrative description of the match importance"""
-    home_pos = home_data.get('position', 99)
-    away_pos = away_data.get('position', 99)
-    
+    home_pos = home_data.get("position", 99)
+    away_pos = away_data.get("position", 99)
+
     if home_pos <= 2 and away_pos <= 2:
         return "Top of the table clash between title contenders"
     elif home_pos <= 4 and away_pos <= 4:
@@ -916,11 +893,12 @@
     elif abs(home_pos - away_pos) <= 2:
         return "Close contest between neighboring teams in the standings"
     elif home_pos <= 3:
-        return f"League leaders face mid-table opposition"
+        return "League leaders face mid-table opposition"
     elif away_pos <= 3:
-        return f"Underdogs host league leaders"
+        return "Underdogs host league leaders"
     else:
         return "Mid-table encounter"
+
 
 @app.route("/process_data", methods=["POST"])
 def process_data():
@@ -930,15 +908,16 @@
         return make_error(
             error="Data processing via this endpoint is deprecated. Please use API-Football for data.",
             message="Endpoint deprecated",
-            status_code=400
-        )
-    except Exception as e:
+            status_code=400,
+        )
+    except Exception:
         logger.exception("Error handling /process_data request")
         return make_error(
             error="Service error. Please try again later.",
             message="Service error",
-            status_code=500
-        )
+            status_code=500,
+        )
+
 
 if __name__ == "__main__":
-    app.run(debug=True, host="0.0.0.0", port=5000)
+    app.run(debug=True, host="0.0.0.0", port=5000)