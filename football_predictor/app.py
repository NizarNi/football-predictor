import json
import logging
import os
import sys
import time
from concurrent.futures import ThreadPoolExecutor, wait
from datetime import datetime

from flask import Flask, render_template, request

from .app_utils import legacy_endpoint, make_error, make_ok
from .config import API_TIMEOUT_CONTEXT, setup_logger

# Import our custom modules
sys.path.append(os.path.dirname(os.path.abspath(__file__)))

# football-data.org API removed - using Understat as primary source for standings
from .odds_api_client import get_upcoming_matches_with_odds, LEAGUE_CODE_MAPPING
from .odds_calculator import calculate_predictions_from_odds
from .xg_data_fetcher import get_match_xg_prediction
from .utils import get_current_season, get_team_logo, normalize_team_name, fuzzy_team_match
from .errors import APIError
from .validators import validate_league, validate_team, validate_next_days

app = Flask(__name__)
app.config['TEMPLATES_AUTO_RELOAD'] = True

logger = setup_logger(__name__)

# Global variables
# Note: Matches fetched from The Odds API, standings from Understat

@app.route("/")
def index():
    """Render the home page"""
    return render_template("index.html")

@app.route("/learn")
def learn():
    """Educational page about football analytics and betting strategies"""
    return render_template("learn.html")

@app.route("/demo")
def demo():
    """Demo page to showcase Over/Under and Match Context features (static version)"""
    try:
        with open('/tmp/demo_static.html', 'r') as f:
            return f.read()
    except:
        return "Demo page not available", 404


@app.route("/status", methods=["GET"])
def status():
    """Health-check endpoint reporting response format mode."""
    from .config import USE_LEGACY_RESPONSES

    return make_ok({"legacy_mode": USE_LEGACY_RESPONSES})

@app.route("/upcoming", methods=["GET"])
@legacy_endpoint
def upcoming():
    """Get upcoming matches with predictions using The Odds API (primary) and football-data.org (fallback)"""
    try:
        league_code = validate_league(request.args.get("league"))
        next_n_days = validate_next_days(request.args.get("next_n_days"))
    except ValueError as e:
        return make_error(
            error=str(e),
            message="Invalid request parameters",
            status_code=400,
        )

    try:
        logger.info("Handling /upcoming request", extra={
            "league": league_code,
            "next_n_days": next_n_days
        })
        # Try The Odds API first (provides both matches and odds-based predictions)
        logger.info("🔍 Fetching matches with odds from The Odds API...")
        try:
            if league_code:
                leagues_to_fetch = [league_code]
            else:
                leagues_to_fetch = list(LEAGUE_CODE_MAPPING.keys())
            
            odds_matches = get_upcoming_matches_with_odds(league_codes=leagues_to_fetch, next_n_days=next_n_days)
            
            if odds_matches:
                # Import Elo client for predictions
                from .elo_client import get_team_elo, calculate_elo_probabilities
                
                # Calculate predictions from odds for each match
                for match in odds_matches:
                    predictions = calculate_predictions_from_odds(match)
                    
                    # Format match data
                    match["datetime"] = match["commence_time"]
                    match["timestamp"] = datetime.fromisoformat(match["commence_time"].replace('Z', '+00:00')).timestamp()

                    home_team = match.get("home_team")
                    away_team = match.get("away_team")
                    league_for_logo = match.get("league_code") or league_code
                    match["home_logo"] = get_team_logo(home_team, league_for_logo)
                    match["away_logo"] = get_team_logo(away_team, league_for_logo)

                    # Add Elo predictions
                    if home_team and away_team:
                        home_elo = get_team_elo(home_team)
                        away_elo = get_team_elo(away_team)
                        if home_elo and away_elo:
                            match["elo_predictions"] = calculate_elo_probabilities(home_elo, away_elo)
                    
                    # Add predictions in the expected format
                    match["predictions"] = {
                        "1x2": {
                            "prediction": predictions["prediction"],
                            "confidence": predictions["confidence"],
                            "probabilities": predictions["probabilities"],
                            "is_safe_bet": predictions["confidence"] >= 60,
                            "bookmaker_count": predictions["bookmaker_count"]
                        },
                        "best_odds": predictions["best_odds"],
                        "arbitrage": predictions["arbitrage"]
                    }
                
                logger.info("✅ Found %d matches from The Odds API", len(odds_matches))
                return make_ok({
                    "matches": odds_matches,
                    "total_matches": len(odds_matches),
                    "source": "The Odds API"
                })
        except APIError as e:
            logger.warning("⚠️  The Odds API unavailable: %s", e)
            return make_error(
                error=e,
                message="Failed to fetch upcoming matches",
                status_code=503
            )
        except Exception as e:
            logger.exception("⚠️  The Odds API error")
            return make_error(
                error="Unable to fetch matches. Please try again later.",
                message="Failed to fetch upcoming matches",
                status_code=500
            )

    except Exception as e:
        logger.exception("❌ Critical error")
        return make_error(
            error="Service temporarily unavailable. Please try again later.",
            message="Service temporarily unavailable",
            status_code=500
        )





@app.route("/search", methods=["POST"])
@legacy_endpoint
def search():
    """Search for matches by team name"""
    try:
        team_name = validate_team(
            request.form.get("team_name"),
            required=True,
            field_name="team_name",
        )
    except ValueError as e:
        return make_error(
            error=str(e),
            message="Invalid request parameters",
            status_code=400,
        )

    try:
        logger.info("Handling /search request", extra={"team_name": team_name})
        logger.info("🔍 Searching for team: %s", team_name)

        # Use The Odds API to fetch matches from all leagues
        try:
            odds_matches = get_upcoming_matches_with_odds(
                league_codes=list(LEAGUE_CODE_MAPPING.keys()),
                next_n_days=30
            )
            
            if not odds_matches:
                # No matches from Odds API - return empty result
                logger.info("ℹ️ No matches available from The Odds API")
                return make_error(
                    error=f"No matches found for team '{team_name}' - try again later",
                    message="No matches available",
                    status_code=404
                )

            # Filter matches by team name
            team_name_lower = team_name.lower()
            filtered_matches = [
                match for match in odds_matches
                if team_name_lower in match.get("home_team", "").lower() or 
                   team_name_lower in match.get("away_team", "").lower()
            ]
            
            if not filtered_matches:
                return make_error(
                    error=f"No matches found for team '{team_name}'",
                    message="No matches found",
                    status_code=404
                )
            
            # Calculate predictions from odds for each match
            for match in filtered_matches:
                predictions = calculate_predictions_from_odds(match)

                # Format match data
                match["datetime"] = match["commence_time"]
                match["timestamp"] = datetime.fromisoformat(match["commence_time"].replace('Z', '+00:00')).timestamp()

                home_team = match.get("home_team")
                away_team = match.get("away_team")
                league_for_logo = match.get("league_code") or match.get("league") or league_code
                match["home_logo"] = get_team_logo(home_team, league_for_logo)
                match["away_logo"] = get_team_logo(away_team, league_for_logo)

                # Add predictions in the expected format
                match["predictions"] = {
                    "1x2": {
                        "prediction": predictions["prediction"],
                        "confidence": predictions["confidence"],
                        "probabilities": predictions["probabilities"],
                        "is_safe_bet": predictions["confidence"] >= 60,
                        "bookmaker_count": predictions["bookmaker_count"]
                    },
                    "best_odds": predictions["best_odds"],
                    "arbitrage": predictions["arbitrage"]
                }
            
            # Sort by date
            filtered_matches = sorted(filtered_matches, key=lambda x: x["timestamp"])
            
            logger.info("✅ Found %d matches for '%s' from The Odds API", len(filtered_matches), team_name)
            return make_ok({
                "matches": filtered_matches,
                "source": "The Odds API"
            })

        except Exception as odds_e:
            logger.exception("⚠️ The Odds API error during search")
            return make_error(
                error="Search service temporarily unavailable",
                message="Search service temporarily unavailable",
                status_code=503
            )

    except Exception as e:
        logger.exception("Error in search")
        return make_error(
            error="Search failed. Please try again later.",
            message="Search failed",
            status_code=500
        )

@app.route("/match/<match_id>", methods=["GET"])
def get_match(match_id):
    """Get detailed information about a specific match"""
    logger.info("Handling /match request", extra={"match_id": match_id})
    # Endpoint deprecated - match details now come from The Odds API in /upcoming
    return make_error(
        error="This endpoint is deprecated. Match details are included in the /upcoming endpoint.",
        message="Endpoint deprecated",
        status_code=410
    )

@app.route("/predict/<match_id>", methods=["GET"])
def predict_match(match_id):
    """Get predictions for a specific match"""
    try:
        logger.info("Handling /predict request", extra={"match_id": match_id})
        response = {
            "predictions": {
                "1x2": {
                    "prediction": "N/A",
                    "confidence": 0,
                    "probabilities": {
                        "HOME_WIN": 0.33,
                        "DRAW": 0.33,
                        "AWAY_WIN": 0.33
                    },
                    "is_safe_bet": False,
                    "note": "Individual match predictions available when browsing upcoming matches with odds"
                },
                "best_odds": None,
                "arbitrage": None
            },
            "note": "Prediction data with odds is available when browsing upcoming matches"
        }
        
        return make_ok(response)

    except Exception as e:
        logger.exception("Error predicting match %s", match_id)
        return make_error(
            error="Unable to load predictions. Please try again later.",
            message="Prediction service error",
            status_code=500
        )

@app.route("/match/<event_id>/totals", methods=["GET"])
def get_match_totals(event_id):
    """Get over/under predictions for a specific match on-demand"""
    try:
        logger.info("Handling /match totals request", extra={"event_id": event_id})
        sport_key = request.args.get("sport_key")
        if not sport_key:
            return make_error(
                error="sport_key parameter required",
                message="Missing sport_key parameter",
                status_code=400
            )

        from .odds_api_client import get_event_odds
        from .odds_calculator import calculate_totals_from_odds

        odds_data = get_event_odds(sport_key, event_id, regions="us,uk,eu", markets="totals")

        if not odds_data:
            return make_error(
                error="No totals odds found for this match",
                message="No totals odds found",
                status_code=404
            )

        totals_predictions = calculate_totals_from_odds(odds_data)

        return make_ok({
            "totals": totals_predictions,
            "source": "The Odds API"
        })

    except Exception as e:
        logger.exception("Error fetching totals for %s", event_id)
        return make_error(
            error="Unable to load over/under data. Please try again later.",
            message="Failed to fetch totals",
            status_code=500
        )

@app.route("/match/<event_id>/btts", methods=["GET"])
def get_match_btts(event_id):
    """Get Both Teams To Score predictions for a specific match on-demand"""
    try:
        logger.info("Handling /match btts request", extra={"event_id": event_id})
        sport_key = request.args.get("sport_key")
        home_team = request.args.get("home_team")
        away_team = request.args.get("away_team")
        league_code = request.args.get("league")

        if not sport_key:
            return make_error(
                error="sport_key parameter required",
                message="Missing sport_key parameter",
                status_code=400
            )

        from .odds_api_client import get_event_odds
        from .odds_calculator import calculate_btts_from_odds, calculate_btts_probability_from_xg

        # Fetch BTTS odds from The Odds API
        odds_data = get_event_odds(sport_key, event_id, regions="us,uk,eu", markets="btts")

        if not odds_data:
            return make_error(
                error="No BTTS odds found for this match",
                message="No BTTS odds found",
                status_code=404
            )
        
        # Calculate market consensus from bookmakers
        btts_market = calculate_btts_from_odds(odds_data)
        
        # Get xG-based prediction if xG data available
        # NOTE: BTTS needs TRUE defensive xGA from Understat, not FBref's PSxGA (goalkeeper metric)
        btts_xg = None
        if home_team and away_team and league_code:
            try:
                # Get offensive xG from FBref
                xg_prediction = get_match_xg_prediction(home_team, away_team, league_code)
                
                # Get defensive xGA from Understat context (TRUE defensive metric, not goalkeeper PSxGA)
                from .understat_client import fetch_understat_standings
                current_season = get_current_season()
                standings = fetch_understat_standings(league_code, current_season)
                
                home_xg_per_game = None
                away_xg_per_game = None
                home_xga_per_game = None
                away_xga_per_game = None
                
                # Get offensive xG/game from FBref
                if xg_prediction.get('available') and xg_prediction.get('xg'):
                    home_xg_per_game = xg_prediction['xg'].get('home_stats', {}).get('xg_for_per_game')
                    away_xg_per_game = xg_prediction['xg'].get('away_stats', {}).get('xg_for_per_game')
                
                # Get defensive xGA/game from Understat standings (NOT PSxGA)
                if standings:
                    home_standings = next((team for team in standings if fuzzy_team_match(team['name'], home_team)), None)
                    away_standings = next((team for team in standings if fuzzy_team_match(team['name'], away_team)), None)
                    
                    if home_standings and home_standings.get('xGA') is not None and home_standings.get('played', 0) > 0:
                        home_xga_per_game = home_standings['xGA'] / home_standings['played']
                    
                    if away_standings and away_standings.get('xGA') is not None and away_standings.get('played', 0) > 0:
                        away_xga_per_game = away_standings['xGA'] / away_standings['played']
                    
                if all([x is not None for x in [home_xg_per_game, away_xg_per_game, home_xga_per_game, away_xga_per_game]]):
                    btts_xg = calculate_btts_probability_from_xg(
                        home_xg_per_game,
                        away_xg_per_game,
                        home_xga_per_game,
                        away_xga_per_game
                    )
            except Exception as e:
                logger.warning("⚠️  Could not calculate xG-based BTTS: %s", e)
                btts_xg = None
        
        return make_ok({
            "btts": {
                "market": btts_market,
                "xg_model": btts_xg
            },
            "source": "The Odds API + xG Analysis"
        })

    except Exception as e:
        logger.exception("Error fetching BTTS for %s", event_id)
        return make_error(
            error="Unable to load BTTS data. Please try again later.",
            message="Failed to fetch BTTS data",
            status_code=500
        )

@app.route("/match/<event_id>/xg", methods=["GET"])
def get_match_xg(event_id):
    """Get xG (Expected Goals) analysis for a specific match on-demand"""
    try:
        logger.info("Handling /match xg request", extra={"event_id": event_id})
        home_team = request.args.get("home_team")
        away_team = request.args.get("away_team")
        league_code = request.args.get("league")

        if not home_team or not away_team:
            return make_error(
                error="home_team and away_team parameters required",
                message="Missing team parameters",
                status_code=400
            )

        if not league_code:
            return make_error(
                error="league parameter required",
                message="Missing league parameter",
                status_code=400
            )

        # Get xG prediction for the match
        xg_prediction = get_match_xg_prediction(home_team, away_team, league_code)

        if not xg_prediction.get('available'):
            return make_ok({
                "xg": None,
                "error": xg_prediction.get('error', 'xG data not available'),
                "source": "FBref via soccerdata"
            })

        return make_ok({
            "xg": xg_prediction,
            "source": "FBref via soccerdata"
        })

    except Exception as e:
        logger.exception("Error fetching xG for %s", event_id)
        return make_error(
            error="Unable to load xG data. Please try again later.",
            message="Failed to fetch xG data",
            status_code=200
        )

@app.route("/career_xg", methods=["GET"])
@legacy_endpoint
def get_career_xg():
    """Get career xG statistics (2010-2025) for a team"""
    try:
        logger.info("Handling /career_xg request")
        team = request.args.get("team")
        league = request.args.get("league")

        if not team or not league:
            return make_error(
                error="team and league parameters required",
                message="Missing team or league parameter",
                status_code=400
            )

        from .xg_data_fetcher import fetch_career_xg_stats

        career_stats = fetch_career_xg_stats(team, league)

        if not career_stats:
            return make_ok({
                "career_xg": None,
                "error": "No historical xG data available for this team",
                "source": "FBref (2010-2025)"
            })

        return make_ok({
            "career_xg": career_stats,
            "source": "FBref (2010-2025)"
        })

    except Exception as e:
        logger.exception("Error fetching career xG")
        return make_error(
            error="Unable to load career xG data",
            message="Failed to fetch career xG",
            status_code=200
        )

@app.route("/match/<match_id>/context", methods=["GET"])
def get_match_context(match_id):
    """Get match context including standings, form, and Elo ratings"""
    try:
        logger.info("Handling /match context request", extra={"match_id": match_id})
        try:
            league_code = validate_league(request.args.get("league"), required=True)
            home_team = validate_team(
                request.args.get("home_team"),
                required=False,
                field_name="home_team",
            )
            away_team = validate_team(
                request.args.get("away_team"),
                required=False,
                field_name="away_team",
            )
        except ValueError as e:
            return make_error(
                error=str(e),
                message="Invalid request parameters",
                status_code=400,
            )

        from .understat_client import fetch_understat_standings
        from .elo_client import get_team_elo, calculate_elo_probabilities

        try:
            # Use Understat as primary source for standings with dynamic season
            current_season = get_current_season()
            logger.info("📊 Fetching standings from Understat", extra={"season": current_season})

            start_time = time.monotonic()
            standings = None
            home_elo = None
            away_elo = None
            source = None
            missing_sources = []
            timeout_missing = []

            def fetch_elos():
                logger.info("🎯 Fetching Elo ratings from ClubElo")
                return (
                    get_team_elo(home_team) if home_team else None,
                    get_team_elo(away_team) if away_team else None,
                )

            with ThreadPoolExecutor(max_workers=2) as executor:
                futures = {
                    "understat": executor.submit(fetch_understat_standings, league_code, current_season),
                    "elo": executor.submit(fetch_elos),
                }
                done, not_done = wait(futures.values(), timeout=API_TIMEOUT_CONTEXT)

                for key, future in futures.items():
                    if future in done:
                        try:
                            result = future.result()
                            if key == "understat":
                                standings = result
                                source = "Understat" if standings else None
                            else:
                                home_elo, away_elo = result
                        except Exception as exc:
                            logger.exception("Error fetching %s data for %s", key, match_id)
                            missing_sources.append(key)
                            if isinstance(exc, TimeoutError):
                                timeout_missing.append(key)
                    else:
                        future.cancel()
                        missing_sources.append(key)
                        timeout_missing.append(key)

            timed_out = bool(timeout_missing)
            if timed_out:
                elapsed = time.monotonic() - start_time
                log_message = "[ContextFetcher] Timeout after %.2fs – served partial data." % elapsed
                logger.warning(log_message)
                logging.warning(log_message)
            elif missing_sources:
                logger.warning("[ContextFetcher] Partial data due to errors: %s", missing_sources)

            # Calculate Elo-based probabilities
            elo_probs = calculate_elo_probabilities(home_elo, away_elo) if home_elo and away_elo else None
            
            home_data = None
            away_data = None
            
            if standings and home_team:
                home_data = next((team for team in standings if fuzzy_team_match(team['name'], home_team)), None)
            
            if standings and away_team:
                away_data = next((team for team in standings if fuzzy_team_match(team['name'], away_team)), None)
            
            # Generate narrative based on available data
            if home_data and away_data:
                narrative = generate_match_narrative(home_data, away_data)
                if source:
                    logger.info("✅ Standings fetched", extra={"source": source})
            elif home_data or away_data:
                narrative = "Partial standings available. Full context data unavailable for this match."
            else:
                narrative = f"Standings not available for {league_code}. This may be a cup competition or teams not found in league standings."
            
            # Calculate season display string
            season_start = current_season - 1
            season_display = f"{season_start}/{str(current_season)[-2:]}"
            
            context = {
                "home_team": {
                    "position": home_data.get('position') if home_data else None,
                    "points": home_data.get('points') if home_data else None,
                    "form": home_data.get('form') if home_data else None,
                    "name": home_team,
                    "ppda_coef": home_data.get('ppda_coef') if home_data else None,
                    "oppda_coef": home_data.get('oppda_coef') if home_data else None,
                    "xG": home_data.get('xG') if home_data else None,
                    "xGA": home_data.get('xGA') if home_data else None,
                    "elo_rating": home_elo,
                    "played": home_data.get('match_count', home_data.get('played', 0)) if home_data else 0,
                    "xg_percentile": home_data.get('xg_percentile') if home_data else None,
                    "xga_percentile": home_data.get('xga_percentile') if home_data else None,
                    "ppda_percentile": home_data.get('ppda_percentile') if home_data else None,
                    "attack_rating": home_data.get('attack_rating') if home_data else None,
                    "defense_rating": home_data.get('defense_rating') if home_data else None,
                    "league_stats": home_data.get('league_stats') if home_data else None,
                    "recent_trend": home_data.get('recent_trend') if home_data else None
                },
                "away_team": {
                    "position": away_data.get('position') if away_data else None,
                    "points": away_data.get('points') if away_data else None,
                    "form": away_data.get('form') if away_data else None,
                    "name": away_team,
                    "ppda_coef": away_data.get('ppda_coef') if away_data else None,
                    "oppda_coef": away_data.get('oppda_coef') if away_data else None,
                    "xG": away_data.get('xG') if away_data else None,
                    "xGA": away_data.get('xGA') if away_data else None,
                    "elo_rating": away_elo,
                    "played": away_data.get('match_count', away_data.get('played', 0)) if away_data else 0,
                    "xg_percentile": away_data.get('xg_percentile') if away_data else None,
                    "xga_percentile": away_data.get('xga_percentile') if away_data else None,
                    "ppda_percentile": away_data.get('ppda_percentile') if away_data else None,
                    "attack_rating": away_data.get('attack_rating') if away_data else None,
                    "defense_rating": away_data.get('defense_rating') if away_data else None,
                    "league_stats": away_data.get('league_stats') if away_data else None,
                    "recent_trend": away_data.get('recent_trend') if away_data else None
                },
                "elo_predictions": elo_probs,
                "narrative": narrative,
                "has_data": bool(home_data or away_data),
                "source": source,
                "season_display": season_display
            }

            context["home_logo"] = get_team_logo(home_team, league_code)
            context["away_logo"] = get_team_logo(away_team, league_code)
            if context["home_team"] is not None:
                context["home_team"]["logo"] = context["home_logo"]
            if context["away_team"] is not None:
                context["away_team"]["logo"] = context["away_logo"]

            if elo_probs:
                logger.info(
                    "✅ Elo predictions computed",
                    extra={
                        "home_win": elo_probs['home_win'],
                        "draw": elo_probs['draw'],
                        "away_win": elo_probs['away_win']
                    }
                )

            if timed_out:
                context.update(
                    {
                        "partial": True,
                        "missing": sorted(set(missing_sources + timeout_missing)),
                        "source": "partial_timeout",
                        "warning": "context timeout",
                    }
                )
                if source:
                    context["standings_source"] = source
            else:
                context["source"] = source

            logger.info(
                "✅ Context response finalized",
                extra={"partial": timed_out, "missing": missing_sources},
            )
            return make_ok({"context": context})

        except Exception as e:
            logger.exception("Error fetching context for %s", match_id)
<<<<<<< HEAD
            context = {
                "narrative": "Partial or unavailable data",
                "home_logo": get_team_logo(home_team, league_code),
                "away_logo": get_team_logo(away_team, league_code),
            }
=======
            context = {"narrative": "Partial or unavailable data"}
>>>>>>> 9ca8e134
            return make_ok({"context": context})

    except Exception as e:
        logger.exception(
            "❌ Fatal error in match context",
            extra={"match_id": match_id},
        )
        return make_error(
            error="Internal server error while generating match context",
            message=str(e),
            status_code=500,
        )

def generate_match_narrative(home_data, away_data):
    """Generate a narrative description of the match importance"""
    home_pos = home_data.get('position', 99)
    away_pos = away_data.get('position', 99)
    
    if home_pos <= 2 and away_pos <= 2:
        return "Top of the table clash between title contenders"
    elif home_pos <= 4 and away_pos <= 4:
        return "Champions League qualification battle"
    elif abs(home_pos - away_pos) <= 2:
        return "Close contest between neighboring teams in the standings"
    elif home_pos <= 3:
        return f"League leaders face mid-table opposition"
    elif away_pos <= 3:
        return f"Underdogs host league leaders"
    else:
        return "Mid-table encounter"

@app.route("/process_data", methods=["POST"])
def process_data():
    """Process all scraped match data"""
    try:
        logger.info("Handling /process_data request")
        return make_error(
            error="Data processing via this endpoint is deprecated. Please use API-Football for data.",
            message="Endpoint deprecated",
            status_code=400
        )
    except Exception as e:
        logger.exception("Error handling /process_data request")
        return make_error(
            error="Service error. Please try again later.",
            message="Service error",
            status_code=500
        )

if __name__ == "__main__":
    app.run(debug=True, host="0.0.0.0", port=5000)
<|MERGE_RESOLUTION|>--- conflicted
+++ resolved
@@ -719,15 +719,11 @@
 
         except Exception as e:
             logger.exception("Error fetching context for %s", match_id)
-<<<<<<< HEAD
             context = {
                 "narrative": "Partial or unavailable data",
                 "home_logo": get_team_logo(home_team, league_code),
                 "away_logo": get_team_logo(away_team, league_code),
-            }
-=======
-            context = {"narrative": "Partial or unavailable data"}
->>>>>>> 9ca8e134
+            }           
             return make_ok({"context": context})
 
     except Exception as e:
